--- conflicted
+++ resolved
@@ -1,37 +1,20 @@
+Set-Content -Path .\native\loyalty\engine.go -Encoding UTF8 -Value @'
 package loyalty
 
-<<<<<<< HEAD
-// Engine represents the native loyalty and rewards module. The behaviour of the
-// engine is fully driven by the stored global configuration.
-type Engine struct{}
-=======
 import "nhbchain/core/types"
 
 // Engine represents the native loyalty and rewards module.
-type Engine struct {
-	// In a real implementation, this could hold configurable reward rates.
-}
->>>>>>> 4508135c
+// Behavior is driven by global/program configuration stored in state.
+type Engine struct{}
 
 // NewEngine creates a new loyalty engine.
-func NewEngine() *Engine {
-	return &Engine{}
-}
+func NewEngine() *Engine { return &Engine{} }
 
-// OnTransactionSuccess is called by the state processor after a successful
-<<<<<<< HEAD
-// transaction. The engine evaluates the configured base rewards and updates the
-// supplied state accordingly.
-func (e *Engine) OnTransactionSuccess(st BaseRewardState, ctx *BaseRewardContext) {
-	if e == nil || st == nil || ctx == nil {
-		return
-	}
-	e.ApplyBaseReward(st, ctx)
-=======
-// transaction. Loyalty rewards are not yet distributed at this stage; the
-// registry focuses on program discovery and governance first.
+// OnTransactionSuccess is kept for compatibility with the current StateProcessor call-site.
+// Rewards are applied via the new context-driven paths (ApplyBaseReward / ApplyProgramReward).
 func (e *Engine) OnTransactionSuccess(fromAccount *types.Account, toAccount *types.Account) {
+	// no-op: rewards handled by context-driven engines
 	_ = fromAccount
 	_ = toAccount
->>>>>>> 4508135c
-}+}
+'@