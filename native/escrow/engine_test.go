--- conflicted
+++ resolved
@@ -948,11 +948,8 @@
 			Threshold: 2,
 			Members:   [][20]byte{addrA, addrB, addrC},
 		},
-<<<<<<< HEAD
 		FeeSchedule: &RealmFeeSchedule{FeeBps: 120, Recipient: arbRecipient},
-=======
 		Metadata: testRealmMetadata(),
->>>>>>> 695f34d1
 	}
 	if _, err := engine.CreateRealm(realm); err != nil {
 		t.Fatalf("create realm: %v", err)
