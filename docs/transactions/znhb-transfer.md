# NHB vs. ZNHB transfers

ZapNHB (ZNHB) transfers use a dedicated transaction type alongside the existing
NHB coin payments. Both payloads share the same ECDSA signing flow: construct a
`types.Transaction`, recover the sender nonce from the latest account state, and
sign the SHA-256 hash before submitting the JSON-RPC request.

## Authenticated submission

`nhb_sendTransaction` is a privileged RPC on validator nodes. Every request is
wrapped by `requireAuth`, which rejects calls that omit the `Authorization`
header or fail bearer-token verification before `handleSendTransaction` even
parses the payload.【F:rpc/http.go†L660-L704】【F:rpc/http.go†L1180-L1198】 Wallets
MUST proxy signed transactions through trusted server infrastructure so the
token never ships to the browser. Reuse helpers such as `rpcRequest(...,
withAuth=true)` on your server routes, then forward the fully signed JSON body
with the chain ID header and `Authorization: Bearer <NHB_RPC_TOKEN>` already
attached. Both NHB (`TxTypeTransfer`) and ZNHB (`TxTypeTransferZNHB`) sends rely
on the same authenticated flow.

## 1. Fetch the current nonce and balances

Before building either transaction, query the account with `nhb_getBalance` to
retrieve the `nonce` and confirm available balances. The node returns both NHB
and ZNHB balances in wei together with the next nonce that must be echoed in the
outgoing transaction.

```jsonc
// Request
{
  "id": 1,
  "jsonrpc": "2.0",
  "method": "nhb_getBalance",
  "params": ["nhb1qxy2kgdygjrsqtzq2n0yrf2493p83kkfjhx0wlh"]
}

// Response
{
  "id": 1,
  "jsonrpc": "2.0",
  "result": {
    "address": "nhb1qxy2kgdygjrsqtzq2n0yrf2493p83kkfjhx0wlh",
    "balanceNHB": "0x0000000000000000000000000000000000000000000000002386f26fc10000",
    "balanceZNHB": "0x0000000000000000000000000000000000000000000000008ac7230489e800",
    "nonce": 42
  }
}
```

Wallets can reuse the same nonce lookup irrespective of the asset being moved
and should block send attempts if either NHB gas or ZNHB balance is insufficient.

## 2. NHB transfer (type `0x01`)

Standard NHB payments continue to use `TxTypeTransfer (0x01)` and execute on the
EVM path. Loyalty rewards and merchant fee routing remain scoped to these
transfers.

```json
{
  "id": 1,
  "jsonrpc": "2.0",
  "method": "nhb_sendTransaction",
  "params": [
    {
      "chainId": "0x4e4842",
      "type": 1,
      "nonce": 42,
      "to": "0x1b9b9fb69f2c6c9c1d4c1c4e7b999b20461ab29f",
      "value": "0x2386f26fc10000",
      "gasLimit": "0x61a8",
      "gasPrice": "0x3b9aca00",
      "data": "0x",
      "r": "0xc1efc6c2f0c3f3d71e2c195911edbf7a7e8bc2bd52d4b3f6b14d4b0e54738b62",
      "s": "0x27a1a8e31f42d8c3e65d021779f8921bb5ca5066a8b0f67fc6f2df548b6e2771",
      "v": "0x1b"
    }
  ]
}
```

## 3. ZNHB transfer (type `0x10`)

ZapNHB uses the new `TxTypeTransferZNHB (0x10)` constant. Only the asset changes
— the fee path still burns NHB gas and no loyalty accrual is triggered. The
`value` field is denominated in ZNHB wei and the recipient must be supplied.

```json
{
  "id": 2,
  "jsonrpc": "2.0",
  "method": "nhb_sendTransaction",
  "params": [
    {
      "chainId": "0x4e4842",
      "type": 16,
      "nonce": 42,
      "to": "0x5c9d4cde23f68cd2209a2f5eaf0a1d34ac3e5f2a",
      "value": "0xde0b6b3a7640000",
      "gasLimit": "0x61a8",
      "gasPrice": "0x3b9aca00",
      "data": "0x",
      "r": "0x9d6bb1226fb5c07f42d41f017cbf6f6fb1dcf1c563cb5b5b6f2a7d2639a4bce1",
      "s": "0x42fdedb6f5b1f59fa3d793c9d86b8b156382fa4995df794ba53d0d2ca4f8cb22",
      "v": "0x1c"
    }
  ]
}
```

### Authenticated submission

`nhb_sendTransaction` is a privileged RPC. Every request must present
`Authorization: Bearer <NHB_RPC_TOKEN>` so only trusted infrastructure can push
transactions into the network. The HTTP layer enforces this via the
[`requireAuth`](../../rpc/http.go#L1180-L1211) guard that runs before
[`handleSendTransaction`](../../rpc/http.go#L1417-L1478), rejecting any call
that lacks the bearer token. When the header is accepted the handler forwards
the payload to `node.AddTransaction`, queuing it for consensus alongside other
pending transfers. Wallets **must not** ship the bearer token to browsers or
mobile clients—proxy the submission through a server endpoint (for example the
`rpcRequest(..., withAuth=true)` helper used elsewhere in these docs) so the
token is only attached on trusted backends.

### Fee model

The `gasLimit`/`gasPrice` fields describe the NHB gas that is burned for
execution. ZNHB transfers **do not** carry an additional MDR-style fee; instead
they follow the per-asset merchant discount rate described in the [fees
reference](../fees/README.md) where ZNHB promotions are currently fully
sponsored. Any NHB required for gas is withdrawn from the sender (or from the
configured sponsor account if [gas sponsorship](../fees/gas-sponsorship.md) is
enabled for the merchant), while the ZNHB face value routes to the recipient.

### Expected responses

Once the envelope is submitted the node returns the transaction hash:

```json
{
  "id": 2,
  "jsonrpc": "2.0",
  "result": "0xa9a6f4d59e11cce45bfb0fb89f743ad39df0cedf0e09a0e02ff80db152df2b03"
}
```

Poll `nhb_getTransactionReceipt` to confirm settlement and to surface the asset
recorded in the `Transfer` log.

```json
{
  "id": 3,
  "jsonrpc": "2.0",
  "method": "nhb_getTransactionReceipt",
  "params": ["0xa9a6f4d59e11cce45bfb0fb89f743ad39df0cedf0e09a0e02ff80db152df2b03"]
}

// Response
{
  "id": 3,
  "jsonrpc": "2.0",
  "result": {
    "transactionHash": "0xa9a6f4d59e11cce45bfb0fb89f743ad39df0cedf0e09a0e02ff80db152df2b03",
    "status": "0x1",
    "gasUsed": "0x5208",
    "logs": [
      {
        "event": "Transfer",
        "asset": "ZNHB",
        "from": "nhb1qxy2kgdygjrsqtzq2n0yrf2493p83kkfjhx0wlh",
        "to": "nhb1f3v0uf2p5uvq6m7jq3q3fyhml8prwv35u2hgq9t",
        "value": "0xde0b6b3a7640000"
      }
    ]
  }
}
```

After signing, submit the payload through `nhb_sendTransaction`. Successful
<<<<<<< HEAD
settlement debits the sender, credits the recipient, and increments the sender
nonce:

* **NHB transfers** – `applyEvmTransaction` executes the envelope on the EVM,
  then reloads sender and recipient accounts to apply gas, loyalty, and fee
  bookkeeping before persisting the debited `from`/credited `to` balances back
  into the trie.【F:core/state_transition.go†L1187-L1439】
* **ZNHB transfers** – `applyTransferZNHB` performs the debit/credit entirely in
  the native state processor, subtracting from `BalanceZNHB`, adding to the
  recipient (creating the account if needed), handling fees, and recording the
  transfer event.【F:core/state_transition.go†L1463-L1532】

Gas charges are still paid in NHB, so wallets should confirm sufficient NHB
balance alongside ZNHB holdings before attempting either transfer type.
=======
settlement debits the sender's `balanceZNHB`, credits the recipient (creating the
account metadata if necessary), and increments the sender nonce. The consensus
processor handles this explicitly in
[`applyTransferZNHB`](../../core/state_transition.go#L1463-L1534), while NHB
transfers follow the EVM path executed by
[`applyEvmTransaction`](../../core/state_transition.go#L1112-L1393), which
deducts value, charges gas, and bumps the nonce during block execution. Gas
charges are still paid in NHB, so wallets should confirm sufficient NHB balance
alongside ZNHB holdings.
>>>>>>> bf562a32

For an end-to-end example that automates signing for either token, refer to the
`send-znhb` command in `cmd/nhb-cli`, which reuses the same signing primitives
exposed in the SDK.<|MERGE_RESOLUTION|>--- conflicted
+++ resolved
@@ -177,7 +177,6 @@
 ```
 
 After signing, submit the payload through `nhb_sendTransaction`. Successful
-<<<<<<< HEAD
 settlement debits the sender, credits the recipient, and increments the sender
 nonce:
 
@@ -192,17 +191,6 @@
 
 Gas charges are still paid in NHB, so wallets should confirm sufficient NHB
 balance alongside ZNHB holdings before attempting either transfer type.
-=======
-settlement debits the sender's `balanceZNHB`, credits the recipient (creating the
-account metadata if necessary), and increments the sender nonce. The consensus
-processor handles this explicitly in
-[`applyTransferZNHB`](../../core/state_transition.go#L1463-L1534), while NHB
-transfers follow the EVM path executed by
-[`applyEvmTransaction`](../../core/state_transition.go#L1112-L1393), which
-deducts value, charges gas, and bumps the nonce during block execution. Gas
-charges are still paid in NHB, so wallets should confirm sufficient NHB balance
-alongside ZNHB holdings.
->>>>>>> bf562a32
 
 For an end-to-end example that automates signing for either token, refer to the
 `send-znhb` command in `cmd/nhb-cli`, which reuses the same signing primitives
