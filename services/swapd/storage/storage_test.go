package storage

import (
	"context"
	"errors"
	"math/big"
<<<<<<< HEAD
	"path/filepath"
=======
	"strings"
>>>>>>> fa892f09
	"testing"
	"time"

	swap "nhbchain/native/swap"
)

func TestRecordSnapshotAndLatest(t *testing.T) {
	store := openTestDB(t)
	ctx := context.Background()
	quote := swap.PriceQuote{Timestamp: time.Unix(1700000000, 0)}
	rat := new(big.Rat).SetFloat64(1.23)
	quote.Rate = rat
	if err := store.RecordSample(ctx, "ZNHB", "USD", "now", quote, time.Unix(1700000100, 0)); err != nil {
		t.Fatalf("record sample: %v", err)
	}
	if err := store.RecordSnapshot(ctx, "ZNHB", "USD", "1.230000000000000000", []string{"now"}, "proof", time.Unix(1700000100, 0)); err != nil {
		t.Fatalf("record snapshot: %v", err)
	}
	snap, err := store.LatestSnapshot(ctx, "ZNHB", "USD")
	if err != nil {
		t.Fatalf("latest snapshot: %v", err)
	}
	if snap.MedianRate != "1.230000000000000000" {
		t.Fatalf("unexpected median: %s", snap.MedianRate)
	}
	if len(snap.Feeders) != 1 || snap.Feeders[0] != "now" {
		t.Fatalf("unexpected feeders: %+v", snap.Feeders)
	}
}

func TestThrottlePolicy(t *testing.T) {
	store := openTestDB(t)
	ctx := context.Background()
	policy := Policy{ID: "default", MintLimit: 100, RedeemLimit: 50, Window: time.Minute}
	if err := store.SavePolicy(ctx, policy); err != nil {
		t.Fatalf("save policy: %v", err)
	}
	loaded, err := store.GetPolicy(ctx, "default")
	if err != nil {
		t.Fatalf("get policy: %v", err)
	}
	if loaded.MintLimit != 100 || loaded.RedeemLimit != 50 {
		t.Fatalf("unexpected policy: %+v", loaded)
	}
	now := time.Now()
	allow, err := store.CheckThrottle(ctx, "default", ActionMint, loaded.MintLimit, loaded.Window, big.NewInt(40), now)
	if err != nil {
		t.Fatalf("check throttle: %v", err)
	}
	if !allow {
		t.Fatalf("expected first mint to pass")
	}
	var stored string
	if err := store.db.QueryRowContext(ctx, `
        SELECT amount FROM throttle_events WHERE policy_id = ? AND action = ? ORDER BY occurred_at LIMIT 1
    `, "default", string(ActionMint)).Scan(&stored); err != nil {
		t.Fatalf("load stored amount: %v", err)
	}
	if strings.TrimSpace(stored) != "40" {
		t.Fatalf("unexpected stored amount: %q", stored)
	}
	allow, _ = store.CheckThrottle(ctx, "default", ActionMint, loaded.MintLimit, loaded.Window, big.NewInt(30), now.Add(time.Second))
	if !allow {
		t.Fatalf("expected second mint to pass")
	}
	allow, _ = store.CheckThrottle(ctx, "default", ActionMint, loaded.MintLimit, loaded.Window, big.NewInt(40), now.Add(2*time.Second))
	if allow {
		t.Fatalf("expected third mint to fail")
	}
	allow, err = store.CheckThrottle(ctx, "default", ActionMint, loaded.MintLimit, loaded.Window, big.NewInt(40), now.Add(loaded.Window+time.Second))
	if err != nil {
		t.Fatalf("check throttle after window: %v", err)
	}
	if !allow {
		t.Fatalf("expected mint to pass after window")
	}
	allow, err = store.CheckThrottle(ctx, "default", ActionRedeem, loaded.RedeemLimit, loaded.Window, big.NewInt(30), now)
	if err != nil {
		t.Fatalf("check redeem: %v", err)
	}
	if !allow {
		t.Fatalf("expected redeem to pass")
	}
	allow, err = store.CheckThrottle(ctx, "default", ActionRedeem, loaded.RedeemLimit, loaded.Window, big.NewInt(15), now.Add(2*time.Second))
	if err != nil {
		t.Fatalf("second redeem: %v", err)
	}
	if !allow {
		t.Fatalf("expected second redeem to pass")
	}
	allow, _ = store.CheckThrottle(ctx, "default", ActionRedeem, loaded.RedeemLimit, loaded.Window, big.NewInt(10), now.Add(3*time.Second))
	if allow {
		t.Fatalf("expected redeem to fail when exceeding remainder")
	}
	allow, err = store.CheckThrottle(ctx, "default", ActionRedeem, loaded.RedeemLimit, loaded.Window, big.NewInt(10), now.Add(loaded.Window+time.Second))
	if err != nil {
		t.Fatalf("redeem after window: %v", err)
	}
	if !allow {
		t.Fatalf("expected redeem to pass after window")
	}
}

func TestDailyUsagePersistence(t *testing.T) {
	store := openTestDB(t)
	ctx := context.Background()
	day := time.Date(2024, time.March, 4, 12, 0, 0, 0, time.UTC)
	if err := store.SaveDailyUsage(ctx, day, 123); err != nil {
		t.Fatalf("save usage: %v", err)
	}
	dayOut, amountOut, ok, err := store.LatestDailyUsage(ctx)
	if err != nil {
		t.Fatalf("latest usage: %v", err)
	}
	if !ok {
		t.Fatalf("expected usage record")
	}
	if amountOut != 123 {
		t.Fatalf("unexpected amount: got %d want %d", amountOut, 123)
	}
	wantDay := day.UTC().Truncate(24 * time.Hour)
	if !dayOut.Equal(wantDay) {
		t.Fatalf("unexpected day: got %s want %s", dayOut, wantDay)
	}
	if err := store.SaveDailyUsage(ctx, day, 456); err != nil {
		t.Fatalf("update usage: %v", err)
	}
	dayOut, amountOut, ok, err = store.LatestDailyUsage(ctx)
	if err != nil {
		t.Fatalf("latest usage after update: %v", err)
	}
	if !ok {
		t.Fatalf("expected usage record after update")
	}
	if amountOut != 456 {
		t.Fatalf("unexpected amount after update: got %d want %d", amountOut, 456)
	}
	nextDay := wantDay.Add(24 * time.Hour)
	if err := store.SaveDailyUsage(ctx, nextDay, 10); err != nil {
		t.Fatalf("save next day usage: %v", err)
	}
	dayOut, amountOut, ok, err = store.LatestDailyUsage(ctx)
	if err != nil {
		t.Fatalf("latest usage next day: %v", err)
	}
	if !ok {
		t.Fatalf("expected usage record for next day")
	}
	if !dayOut.Equal(nextDay) {
		t.Fatalf("unexpected day for next day record: got %s want %s", dayOut, nextDay)
	}
	if amountOut != 10 {
		t.Fatalf("unexpected amount for next day record: got %d want %d", amountOut, 10)
	}
}

<<<<<<< HEAD
func TestOpenRequiresPath(t *testing.T) {
	if _, err := Open(""); !errors.Is(err, ErrPathRequired) {
		t.Fatalf("expected ErrPathRequired, got %v", err)
=======
func TestLedgerAndReservationPersistence(t *testing.T) {
	store := openTestDB(t)
	ctx := context.Background()
	ledger := LedgerBalanceRecord{Asset: "ZNHB", Available: 1_000_000, Reserved: 25_000, Payouts: 5_000}
	if err := store.SaveLedgerBalance(ctx, ledger); err != nil {
		t.Fatalf("save ledger: %v", err)
	}
	records, err := store.LoadLedgerBalances(ctx)
	if err != nil {
		t.Fatalf("load ledger: %v", err)
	}
	if len(records) != 1 {
		t.Fatalf("unexpected ledger count: %d", len(records))
	}
	if records[0].Asset != "ZNHB" || records[0].Available != ledger.Available || records[0].Reserved != ledger.Reserved || records[0].Payouts != ledger.Payouts {
		t.Fatalf("unexpected ledger record: %+v", records[0])
	}
	expires := time.Unix(1_700_000_000, 0).UTC()
	res := ReservationRecord{ID: "q-1", Asset: "ZNHB", AmountIn: 100_000, AmountOut: 95_000, Price: 1_000_000_000, ExpiresAt: expires, Account: "acct-1"}
	if err := store.SaveReservation(ctx, res); err != nil {
		t.Fatalf("save reservation: %v", err)
	}
	reservations, err := store.LoadReservations(ctx)
	if err != nil {
		t.Fatalf("load reservations: %v", err)
	}
	if len(reservations) != 1 {
		t.Fatalf("unexpected reservation count: %d", len(reservations))
	}
	loaded := reservations[0]
	if loaded.ID != res.ID || loaded.Asset != res.Asset || loaded.AmountIn != res.AmountIn || loaded.AmountOut != res.AmountOut {
		t.Fatalf("reservation mismatch: %+v", loaded)
	}
	if !loaded.ExpiresAt.Equal(expires) {
		t.Fatalf("reservation expiry mismatch: got %s want %s", loaded.ExpiresAt, expires)
	}
	res.IntentCreated = true
	res.IntentID = "intent-1"
	res.IntentCreatedAt = expires.Add(time.Minute)
	if err := store.SaveReservation(ctx, res); err != nil {
		t.Fatalf("update reservation: %v", err)
	}
	reservations, err = store.LoadReservations(ctx)
	if err != nil {
		t.Fatalf("reload reservations: %v", err)
	}
	if len(reservations) != 1 {
		t.Fatalf("unexpected reservation count after update: %d", len(reservations))
	}
	loaded = reservations[0]
	if !loaded.IntentCreated || loaded.IntentID != res.IntentID {
		t.Fatalf("reservation intent not persisted: %+v", loaded)
	}
	if !loaded.IntentCreatedAt.Equal(res.IntentCreatedAt) {
		t.Fatalf("intent timestamp mismatch: got %s want %s", loaded.IntentCreatedAt, res.IntentCreatedAt)
	}
	if err := store.DeleteReservation(ctx, res.ID); err != nil {
		t.Fatalf("delete reservation: %v", err)
	}
	reservations, err = store.LoadReservations(ctx)
	if err != nil {
		t.Fatalf("reload reservations after delete: %v", err)
	}
	if len(reservations) != 0 {
		t.Fatalf("expected reservations to be empty, got %d", len(reservations))
>>>>>>> fa892f09
	}
}

func openTestDB(t *testing.T) *Storage {
	t.Helper()
	dir := t.TempDir()
	dsn, err := FileDSN(filepath.Join(dir, "swapd.sqlite"))
	if err != nil {
		t.Fatalf("build DSN: %v", err)
	}
	store, err := Open(dsn)
	if err != nil {
		t.Fatalf("open storage: %v", err)
	}
	t.Cleanup(func() { _ = store.Close() })
	return store
}<|MERGE_RESOLUTION|>--- conflicted
+++ resolved
@@ -4,11 +4,8 @@
 	"context"
 	"errors"
 	"math/big"
-<<<<<<< HEAD
 	"path/filepath"
-=======
 	"strings"
->>>>>>> fa892f09
 	"testing"
 	"time"
 
@@ -165,11 +162,9 @@
 	}
 }
 
-<<<<<<< HEAD
 func TestOpenRequiresPath(t *testing.T) {
 	if _, err := Open(""); !errors.Is(err, ErrPathRequired) {
 		t.Fatalf("expected ErrPathRequired, got %v", err)
-=======
 func TestLedgerAndReservationPersistence(t *testing.T) {
 	store := openTestDB(t)
 	ctx := context.Background()
@@ -235,7 +230,6 @@
 	}
 	if len(reservations) != 0 {
 		t.Fatalf("expected reservations to be empty, got %d", len(reservations))
->>>>>>> fa892f09
 	}
 }
 
