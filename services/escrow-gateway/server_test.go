package main

import (
	"bytes"
	"context"
	"crypto/ecdsa"
	"encoding/hex"
	"encoding/json"
	"fmt"
	"io"
	"net/http"
	"net/http/httptest"
	"strings"
	"sync"
	"testing"
	"time"

	"github.com/ethereum/go-ethereum/accounts"
	ethcrypto "github.com/ethereum/go-ethereum/crypto"

	nhbcrypto "nhbchain/crypto"
)

type mockNodeClient struct {
<<<<<<< HEAD
	mu                sync.Mutex
	createResp        *EscrowCreateResponse
	createErr         error
	getResp           *EscrowState
	getErr            error
	createCalls       int
	releaseCalls      int
	refundCalls       int
	disputeCalls      int
	lastDisputeReason string
	resolveCalls      int
	resolveArgs       []struct {
=======
	mu           sync.Mutex
	createResp   *EscrowCreateResponse
	createErr    error
	getResp      *EscrowState
	getErr       error
	realmResp    *EscrowRealm
	realmErr     error
	createCalls  int
	releaseCalls int
	refundCalls  int
	disputeCalls int
	resolveCalls int
	resolveArgs  []struct {
>>>>>>> cee52dfc
		escrowID string
		caller   string
		outcome  string
	}
	releaseErr error
	refundErr  error
	disputeErr error
	resolveErr error

	realmCalls int

	p2pCreateResp  *P2PAcceptResponse
	p2pCreateErr   error
	p2pCreateCalls int
	lastP2PRequest P2PAcceptRequest

	p2pTradeResp *P2PTradeState
	p2pTradeErr  error

	events       []NodeEvent
	eventsCalled int
}

func (m *mockNodeClient) EscrowCreate(ctx context.Context, req EscrowCreateRequest) (*EscrowCreateResponse, error) {
	m.mu.Lock()
	defer m.mu.Unlock()
	m.createCalls++
	if m.createErr != nil {
		return nil, m.createErr
	}
	if m.createResp != nil {
		// Return a copy to avoid mutation.
		resp := *m.createResp
		return &resp, nil
	}
	return nil, nil
}

func (m *mockNodeClient) EscrowGet(ctx context.Context, id string) (*EscrowState, error) {
	m.mu.Lock()
	defer m.mu.Unlock()
	if m.getErr != nil {
		return nil, m.getErr
	}
	if m.getResp != nil {
		resp := *m.getResp
		return &resp, nil
	}
	return nil, nil
}

func (m *mockNodeClient) EscrowGetRealm(ctx context.Context, id string) (*EscrowRealm, error) {
	m.mu.Lock()
	defer m.mu.Unlock()
	m.realmCalls++
	if m.realmErr != nil {
		return nil, m.realmErr
	}
	if m.realmResp != nil {
		resp := *m.realmResp
		if m.realmResp.Metadata != nil {
			meta := *m.realmResp.Metadata
			resp.Metadata = &meta
		}
		if m.realmResp.Arbitrators != nil {
			policy := *m.realmResp.Arbitrators
			resp.Arbitrators = &policy
		}
		return &resp, nil
	}
	return nil, nil
}

func (m *mockNodeClient) EscrowRelease(ctx context.Context, escrowID, caller string) error {
	m.mu.Lock()
	defer m.mu.Unlock()
	m.releaseCalls++
	if m.releaseErr != nil {
		return m.releaseErr
	}
	return nil
}

func (m *mockNodeClient) EscrowRefund(ctx context.Context, escrowID, caller string) error {
	m.mu.Lock()
	defer m.mu.Unlock()
	m.refundCalls++
	if m.refundErr != nil {
		return m.refundErr
	}
	return nil
}

func (m *mockNodeClient) EscrowDispute(ctx context.Context, escrowID, caller, reason string) error {
	m.mu.Lock()
	defer m.mu.Unlock()
	m.disputeCalls++
	m.lastDisputeReason = reason
	if m.disputeErr != nil {
		return m.disputeErr
	}
	return nil
}

func (m *mockNodeClient) EscrowResolve(ctx context.Context, escrowID, caller, outcome string) error {
	m.mu.Lock()
	defer m.mu.Unlock()
	m.resolveCalls++
	m.resolveArgs = append(m.resolveArgs, struct {
		escrowID string
		caller   string
		outcome  string
	}{escrowID: escrowID, caller: caller, outcome: outcome})
	if m.resolveErr != nil {
		return m.resolveErr
	}
	return nil
}

func (m *mockNodeClient) P2PCreateTrade(ctx context.Context, req P2PAcceptRequest) (*P2PAcceptResponse, error) {
	m.mu.Lock()
	defer m.mu.Unlock()
	m.p2pCreateCalls++
	m.lastP2PRequest = req
	if m.p2pCreateErr != nil {
		return nil, m.p2pCreateErr
	}
	if m.p2pCreateResp != nil {
		resp := *m.p2pCreateResp
		return &resp, nil
	}
	return nil, nil
}

func (m *mockNodeClient) P2PGetTrade(ctx context.Context, tradeID string) (*P2PTradeState, error) {
	m.mu.Lock()
	defer m.mu.Unlock()
	if m.p2pTradeErr != nil {
		return nil, m.p2pTradeErr
	}
	if m.p2pTradeResp != nil {
		resp := *m.p2pTradeResp
		return &resp, nil
	}
	return nil, nil
}

func (m *mockNodeClient) FetchEvents(ctx context.Context, afterSeq int64, limit int) ([]NodeEvent, error) {
	m.mu.Lock()
	defer m.mu.Unlock()
	m.eventsCalled++
	return append([]NodeEvent(nil), m.events...), nil
}

func newTestServer(t *testing.T, node NodeClient, merchants map[string]MerchantConfig) (*Server, *SQLiteStore, *WebhookQueue) {
	t.Helper()
	store, err := NewSQLiteStore("file:testdb?mode=memory&cache=shared")
	if err != nil {
		t.Fatalf("new store: %v", err)
	}
	auth := NewAuthenticator([]APIKeyConfig{{Key: "test", Secret: "secret"}}, time.Minute, 2*time.Minute, 4, func() time.Time {
		return time.Unix(1700000000, 0).UTC()
	})
	queue := NewWebhookQueue()
	server := NewServer(auth, node, store, queue, NewPayIntentBuilder(), merchants)
	return server, store, queue
}

func signHeaders(secret, method, path string, body []byte, ts time.Time, nonce string) (timestamp, nonceOut, signature string) {
	timestamp = fmt.Sprintf("%d", ts.Unix())
	if nonce == "" {
		nonce = fmt.Sprintf("nonce-%d", ts.UnixNano())
	}
	signature = computeSignature(secret, timestamp, nonce, method, path, body)
	return timestamp, nonce, signature
}

func newWallet(t *testing.T) (*ecdsa.PrivateKey, string) {
	t.Helper()
	priv, err := ethcrypto.GenerateKey()
	if err != nil {
		t.Fatalf("generate key: %v", err)
	}
	addr := ethcrypto.PubkeyToAddress(priv.PublicKey).Bytes()
	bech := nhbcrypto.MustNewAddress(nhbcrypto.NHBPrefix, addr).String()
	return priv, bech
}

func signWalletRequest(t *testing.T, priv *ecdsa.PrivateKey, method, path string, body []byte, timestamp, nonce, resource string) string {
	t.Helper()
	payload := strings.Join([]string{strings.ToUpper(method), path, string(body), timestamp, nonce, strings.ToLower(strings.TrimSpace(resource))}, "|")
	hash := ethcrypto.Keccak256([]byte(payload))
	digest := accounts.TextHash(hash)
	sig, err := ethcrypto.Sign(digest, priv)
	if err != nil {
		t.Fatalf("sign: %v", err)
	}
	return hex.EncodeToString(sig)
}

func TestAuthenticateRejectsInvalidSignature(t *testing.T) {
	node := &mockNodeClient{}
	server, store, _ := newTestServer(t, node, nil)
	defer store.Close()

	body := []byte(`{"payer":"a","payee":"b","token":"NHB","amount":"1","feeBps":0,"deadline":1700000500}`)
	req := httptest.NewRequest(http.MethodPost, "/escrow/create", bytes.NewReader(body))
	req.Header.Set(headerAPIKey, "test")
	req.Header.Set(headerTimestamp, "1700000000")
	req.Header.Set(headerNonce, "nonce-invalid")
	req.Header.Set(headerSignature, "deadbeef")
	req.Header.Set(headerIdempotencyKey, "abc")

	rec := httptest.NewRecorder()
	server.ServeHTTP(rec, req)

	if rec.Code != http.StatusUnauthorized {
		t.Fatalf("expected 401 unauthorized got %d", rec.Code)
	}
	if node.createCalls != 0 {
		t.Fatalf("expected no create calls, got %d", node.createCalls)
	}
}

func TestIdempotentCreateCachesResponse(t *testing.T) {
	node := &mockNodeClient{createResp: &EscrowCreateResponse{ID: "0xabc"}}
	server, store, queue := newTestServer(t, node, nil)
	defer store.Close()

	payload := EscrowCreateRequest{
		Payer:    "payer",
		Payee:    "payee",
		Token:    "NHB",
		Amount:   "10",
		FeeBps:   0,
		Deadline: 1700000500,
		Nonce:    1,
	}
	body, _ := json.Marshal(payload)
	ts := time.Unix(1700000000, 0).UTC()
	timestamp, nonce, sig := signHeaders("secret", http.MethodPost, "/escrow/create", body, ts, "nonce-create-1")

	req1 := httptest.NewRequest(http.MethodPost, "/escrow/create", bytes.NewReader(body))
	req1.Header.Set(headerAPIKey, "test")
	req1.Header.Set(headerTimestamp, timestamp)
	req1.Header.Set(headerNonce, nonce)
	req1.Header.Set(headerSignature, sig)
	req1.Header.Set(headerIdempotencyKey, "idem123")

	rec1 := httptest.NewRecorder()
	server.ServeHTTP(rec1, req1)
	if rec1.Code != http.StatusCreated {
		t.Fatalf("expected 201 created got %d", rec1.Code)
	}
	if node.createCalls != 1 {
		t.Fatalf("expected one create call, got %d", node.createCalls)
	}
	if len(queue.Events()) != 1 {
		t.Fatalf("expected webhook event to be enqueued")
	}

	timestamp2, nonce2, sig2 := signHeaders("secret", http.MethodPost, "/escrow/create", body, ts.Add(time.Second), "nonce-create-2")
	req2 := httptest.NewRequest(http.MethodPost, "/escrow/create", bytes.NewReader(body))
	req2.Header.Set(headerAPIKey, "test")
	req2.Header.Set(headerTimestamp, timestamp2)
	req2.Header.Set(headerNonce, nonce2)
	req2.Header.Set(headerSignature, sig2)
	req2.Header.Set(headerIdempotencyKey, "idem123")

	rec2 := httptest.NewRecorder()
	server.ServeHTTP(rec2, req2)
	if rec2.Code != http.StatusCreated {
		t.Fatalf("expected cached status 201 got %d", rec2.Code)
	}
	if node.createCalls != 1 {
		t.Fatalf("expected node not to be called again, got %d calls", node.createCalls)
	}
	if !bytes.Equal(rec1.Body.Bytes(), rec2.Body.Bytes()) {
		t.Fatalf("expected identical responses for idempotent requests")
	}
}

func TestCreateValidationMissingFields(t *testing.T) {
	node := &mockNodeClient{createResp: &EscrowCreateResponse{ID: "0xabc"}}
	server, store, _ := newTestServer(t, node, nil)
	defer store.Close()

	body := []byte(`{"payee":"payee"}`)
	ts := time.Unix(1700000000, 0).UTC()
	timestamp, nonce, sig := signHeaders("secret", http.MethodPost, "/escrow/create", body, ts, "nonce-validation")

	req := httptest.NewRequest(http.MethodPost, "/escrow/create", bytes.NewReader(body))
	req.Header.Set(headerAPIKey, "test")
	req.Header.Set(headerTimestamp, timestamp)
	req.Header.Set(headerNonce, nonce)
	req.Header.Set(headerSignature, sig)
	req.Header.Set(headerIdempotencyKey, "validation")

	rec := httptest.NewRecorder()
	server.ServeHTTP(rec, req)

	if rec.Code != http.StatusBadRequest {
		t.Fatalf("expected 400 bad request got %d", rec.Code)
	}
	if node.createCalls != 0 {
		t.Fatalf("expected node not to be invoked on validation errors")
	}
}

func TestEscrowGetIncludesProviderMetadata(t *testing.T) {
	scope := "marketplace"
	realmType := "private"
	profile := "Acme Arbitrators"
	feeBps := uint32(150)
	recipient := "nhb1feeaddress"
	node := &mockNodeClient{
		getResp: &EscrowState{
			ID:                "0xabc",
			Payer:             "nhb1payer",
			Payee:             "nhb1payee",
			Status:            "init",
			RealmScope:        &scope,
			RealmType:         &realmType,
			RealmProfile:      &profile,
			RealmFeeBps:       &feeBps,
			RealmFeeRecipient: &recipient,
		},
	}
	server, store, _ := newTestServer(t, node, nil)
	defer store.Close()

	req := httptest.NewRequest(http.MethodGet, "/escrow/0xabc", nil)
	rec := httptest.NewRecorder()
	server.ServeHTTP(rec, req)
	if rec.Code != http.StatusOK {
		t.Fatalf("expected 200 got %d", rec.Code)
	}
	var payload map[string]interface{}
	if err := json.Unmarshal(rec.Body.Bytes(), &payload); err != nil {
		t.Fatalf("unmarshal response: %v", err)
	}
	if got := payload["realmScope"]; got != scope {
		t.Fatalf("expected realmScope %s got %v", scope, got)
	}
	if got := payload["realmType"]; got != realmType {
		t.Fatalf("expected realmType %s got %v", realmType, got)
	}
	if got := payload["realmProfile"]; got != profile {
		t.Fatalf("expected realmProfile %s got %v", profile, got)
	}
	if got := payload["realmFeeRecipient"]; got != recipient {
		t.Fatalf("expected fee recipient %s got %v", recipient, got)
	}
	if got := payload["realmFeeBps"]; got != float64(feeBps) {
		t.Fatalf("expected fee bps %d got %v", feeBps, got)
	}
}

func TestCreateRejectsRealmOutsideMerchantScope(t *testing.T) {
	node := &mockNodeClient{
		realmResp: &EscrowRealm{
			ID: "core",
			Metadata: &EscrowRealmMetadata{
				Scope: "platform",
				Type:  "public",
			},
		},
		createResp: &EscrowCreateResponse{ID: "0xescrow"},
	}
	merchants := map[string]MerchantConfig{
		"test": {
			Identity: "merchant-xyz",
			Realm: MerchantRealmConfig{
				Scope: "marketplace",
			},
		},
	}
	server, store, _ := newTestServer(t, node, merchants)
	defer store.Close()

	payload := EscrowCreateRequest{
		Payer:    "payer",
		Payee:    "payee",
		Token:    "NHB",
		Amount:   "10",
		FeeBps:   0,
		Deadline: 1700000500,
		Nonce:    1,
		Realm:    "core",
	}
	body, _ := json.Marshal(payload)
	ts := time.Unix(1700000000, 0).UTC()
	timestamp, nonce, sig := signHeaders("secret", http.MethodPost, "/escrow/create", body, ts, "nonce-merchant-scope")

	req := httptest.NewRequest(http.MethodPost, "/escrow/create", bytes.NewReader(body))
	req.Header.Set(headerAPIKey, "test")
	req.Header.Set(headerTimestamp, timestamp)
	req.Header.Set(headerNonce, nonce)
	req.Header.Set(headerSignature, sig)
	req.Header.Set(headerIdempotencyKey, "scope123")

	rec := httptest.NewRecorder()
	server.ServeHTTP(rec, req)
	if rec.Code != http.StatusBadRequest {
		t.Fatalf("expected 400 got %d", rec.Code)
	}
	if node.createCalls != 0 {
		t.Fatalf("expected create not invoked, got %d", node.createCalls)
	}
	if node.realmCalls == 0 {
		t.Fatalf("expected realm metadata lookup")
	}
}

func TestEscrowReleaseWithValidSignature(t *testing.T) {
	priv, addr := newWallet(t)
	node := &mockNodeClient{
		getResp: &EscrowState{
			ID:     "0xdeadbeef",
			Payer:  "nhb1payer",
			Payee:  addr,
			Status: "funded",
		},
	}
	server, store, _ := newTestServer(t, node, nil)
	defer store.Close()

	body := []byte(`{"escrowId":"0xdeadbeef"}`)
	ts := time.Unix(1700000000, 0).UTC()
	timestamp, nonce, sig := signHeaders("secret", http.MethodPost, "/escrow/release", body, ts, "nonce-release")
	walletSig := signWalletRequest(t, priv, http.MethodPost, "/escrow/release", body, timestamp, nonce, "0xdeadbeef")

	req := httptest.NewRequest(http.MethodPost, "/escrow/release", bytes.NewReader(body))
	req.Header.Set(headerAPIKey, "test")
	req.Header.Set(headerTimestamp, timestamp)
	req.Header.Set(headerNonce, nonce)
	req.Header.Set(headerSignature, sig)
	req.Header.Set(headerIdempotencyKey, "rel123")
	req.Header.Set(headerWalletAddress, addr)
	req.Header.Set(headerWalletSig, walletSig)

	rec := httptest.NewRecorder()
	server.ServeHTTP(rec, req)

	if rec.Code != http.StatusAccepted {
		t.Fatalf("expected 202 accepted got %d", rec.Code)
	}
	if node.releaseCalls != 1 {
		t.Fatalf("expected release to be invoked once, got %d", node.releaseCalls)
	}
}

func TestEscrowResolveAuthorisedSignature(t *testing.T) {
	priv, addr := newWallet(t)
	node := &mockNodeClient{
		getResp: &EscrowState{
			ID:     "0xabc",
			Payer:  addr,
			Payee:  "nhb1payee",
			Status: "disputed",
		},
	}
	server, store, _ := newTestServer(t, node, nil)
	defer store.Close()

	body := []byte(`{"escrowId":"0xabc","outcome":"release"}`)
	ts := time.Unix(1700000000, 0).UTC()
	timestamp, nonce, sig := signHeaders("secret", http.MethodPost, "/escrow/resolve", body, ts, "nonce-resolve")
	walletSig := signWalletRequest(t, priv, http.MethodPost, "/escrow/resolve", body, timestamp, nonce, "0xabc")

	req := httptest.NewRequest(http.MethodPost, "/escrow/resolve", bytes.NewReader(body))
	req.Header.Set(headerAPIKey, "test")
	req.Header.Set(headerTimestamp, timestamp)
	req.Header.Set(headerNonce, nonce)
	req.Header.Set(headerSignature, sig)
	req.Header.Set(headerIdempotencyKey, "res123")
	req.Header.Set(headerWalletAddress, addr)
	req.Header.Set(headerWalletSig, walletSig)

	rec := httptest.NewRecorder()
	server.ServeHTTP(rec, req)

	if rec.Code != http.StatusAccepted {
		t.Fatalf("expected 202 accepted got %d", rec.Code)
	}
	if node.resolveCalls != 1 {
		t.Fatalf("expected resolve to be invoked once, got %d", node.resolveCalls)
	}
	if len(node.resolveArgs) != 1 || node.resolveArgs[0].outcome != "release" {
		t.Fatalf("unexpected resolve args: %+v", node.resolveArgs)
	}
}

func TestP2POfferLifecycle(t *testing.T) {
	sellerPriv, sellerAddr := newWallet(t)
	buyerPriv, buyerAddr := newWallet(t)
	node := &mockNodeClient{
		p2pCreateResp: &P2PAcceptResponse{
			TradeID:       "0xtrade",
			EscrowBaseID:  "0xbase",
			EscrowQuoteID: "0xquote",
			PayIntents: map[string]P2PPayIntentPayload{
				"buyer":  {To: "nhb1buyer", Token: "ZNHB", Amount: "10", Memo: ""},
				"seller": {To: "nhb1seller", Token: "NHB", Amount: "5", Memo: ""},
			},
		},
	}
	server, store, _ := newTestServer(t, node, nil)
	defer store.Close()
	server.nowFn = func() time.Time { return time.Unix(1700000000, 0).UTC() }

	offerBody := []byte(fmt.Sprintf(`{"seller":"%s","baseToken":"NHB","baseAmount":"5","quoteToken":"ZNHB","quoteAmount":"10"}`, sellerAddr))
	ts := time.Unix(1700000000, 0).UTC()
	timestamp, nonce, sig := signHeaders("secret", http.MethodPost, "/p2p/offers", offerBody, ts, "nonce-offer")
	walletSig := signWalletRequest(t, sellerPriv, http.MethodPost, "/p2p/offers", offerBody, timestamp, nonce, "")

	offerReq := httptest.NewRequest(http.MethodPost, "/p2p/offers", bytes.NewReader(offerBody))
	offerReq.Header.Set(headerAPIKey, "test")
	offerReq.Header.Set(headerTimestamp, timestamp)
	offerReq.Header.Set(headerNonce, nonce)
	offerReq.Header.Set(headerSignature, sig)
	offerReq.Header.Set(headerIdempotencyKey, "offer1")
	offerReq.Header.Set(headerWalletAddress, sellerAddr)
	offerReq.Header.Set(headerWalletSig, walletSig)

	offerRec := httptest.NewRecorder()
	server.ServeHTTP(offerRec, offerReq)
	if offerRec.Code != http.StatusCreated {
		t.Fatalf("expected 201 created, got %d", offerRec.Code)
	}
	var created P2POffer
	if err := json.Unmarshal(offerRec.Body.Bytes(), &created); err != nil {
		t.Fatalf("decode offer: %v", err)
	}
	if created.ID == "" {
		t.Fatalf("expected offer id")
	}

	listReq := httptest.NewRequest(http.MethodGet, "/p2p/offers", nil)
	listRec := httptest.NewRecorder()
	server.ServeHTTP(listRec, listReq)
	if listRec.Code != http.StatusOK {
		t.Fatalf("expected 200 list, got %d", listRec.Code)
	}

	acceptBody := []byte(fmt.Sprintf(`{"offerId":"%s","buyer":"%s","deadline":1700000600}`, created.ID, buyerAddr))
	ts2 := time.Unix(1700000010, 0).UTC()
	timestamp2, nonce2, sig2 := signHeaders("secret", http.MethodPost, "/p2p/accept", acceptBody, ts2, "nonce-accept")
	walletSig2 := signWalletRequest(t, buyerPriv, http.MethodPost, "/p2p/accept", acceptBody, timestamp2, nonce2, created.ID)

	acceptReq := httptest.NewRequest(http.MethodPost, "/p2p/accept", bytes.NewReader(acceptBody))
	acceptReq.Header.Set(headerAPIKey, "test")
	acceptReq.Header.Set(headerTimestamp, timestamp2)
	acceptReq.Header.Set(headerNonce, nonce2)
	acceptReq.Header.Set(headerSignature, sig2)
	acceptReq.Header.Set(headerIdempotencyKey, "accept1")
	acceptReq.Header.Set(headerWalletAddress, buyerAddr)
	acceptReq.Header.Set(headerWalletSig, walletSig2)

	acceptRec := httptest.NewRecorder()
	server.ServeHTTP(acceptRec, acceptReq)
	if acceptRec.Code != http.StatusCreated {
		t.Fatalf("expected 201 created for accept got %d", acceptRec.Code)
	}
	if node.p2pCreateCalls != 1 {
		t.Fatalf("expected p2p create invoked once, got %d", node.p2pCreateCalls)
	}

	tradeReq := httptest.NewRequest(http.MethodGet, "/p2p/trades/0xtrade", nil)
	tradeRec := httptest.NewRecorder()
	server.ServeHTTP(tradeRec, tradeReq)
	if tradeRec.Code != http.StatusOK {
		t.Fatalf("expected 200 trade get got %d", tradeRec.Code)
	}
}

func TestEventWatcherProcessesEvents(t *testing.T) {
	ctx := context.Background()
	store, err := NewSQLiteStore("file:testwatcher?mode=memory&cache=shared")
	if err != nil {
		t.Fatalf("store: %v", err)
	}
	defer store.Close()
	queue := NewWebhookQueue()
	now := time.Unix(1700001000, 0).UTC()
	trade := P2PTrade{
		ID:            "0xtrade",
		OfferID:       "OFF_1",
		Buyer:         "nhb1buyer",
		Seller:        "nhb1seller",
		BaseToken:     "NHB",
		BaseAmount:    "5",
		QuoteToken:    "ZNHB",
		QuoteAmount:   "10",
		EscrowBaseID:  "0xbase",
		EscrowQuoteID: "0xquote",
		Status:        "created",
		CreatedAt:     now,
		UpdatedAt:     now,
	}
	if err := store.InsertTrade(ctx, trade); err != nil {
		t.Fatalf("insert trade: %v", err)
	}
	if err := store.LinkEscrowToTrade(ctx, "0xbase", trade.ID); err != nil {
		t.Fatalf("link base: %v", err)
	}
	if err := store.LinkEscrowToTrade(ctx, "0xquote", trade.ID); err != nil {
		t.Fatalf("link quote: %v", err)
	}
	node := &mockNodeClient{
		events: []NodeEvent{{
			Sequence:   1,
			Type:       "escrow.trade.funded",
			Attributes: map[string]string{"tradeId": "trade"},
			Timestamp:  now.Unix(),
		}},
	}
	watcher := NewEventWatcher(node, store, queue)
	watcher.nowFn = func() time.Time { return now }
	watcher.poll(ctx, 0)

	events := queue.Events()
	if len(events) != 1 {
		t.Fatalf("expected one webhook event, got %d", len(events))
	}
	if events[0].Type != "escrow.trade.funded" {
		t.Fatalf("unexpected event type %s", events[0].Type)
	}
	if events[0].TradeID != trade.ID {
		t.Fatalf("expected trade id %s got %s", trade.ID, events[0].TradeID)
	}
	storedTrade, err := store.GetTrade(ctx, trade.ID)
	if err != nil {
		t.Fatalf("get trade: %v", err)
	}
	if storedTrade.Status != "funded" {
		t.Fatalf("expected trade status funded, got %s", storedTrade.Status)
	}
}

func TestWebhookWorkerDelivers(t *testing.T) {
	ctx, cancel := context.WithCancel(context.Background())
	defer cancel()
	store, err := NewSQLiteStore("file:testwebhook?mode=memory&cache=shared")
	if err != nil {
		t.Fatalf("store: %v", err)
	}
	defer store.Close()
	queue := NewWebhookQueue()
	payloadCh := make(chan []byte, 1)
	sigCh := make(chan string, 1)
	server := httptest.NewServer(http.HandlerFunc(func(w http.ResponseWriter, r *http.Request) {
		body, _ := io.ReadAll(r.Body)
		w.WriteHeader(http.StatusOK)
		payloadCh <- body
		sigCh <- r.Header.Get("X-Webhook-Signature")
	}))
	defer server.Close()
	now := time.Unix(1700002000, 0).UTC()
	subID, err := store.InsertWebhook(ctx, WebhookSubscription{
		APIKey:    "test",
		EventType: "escrow.trade.funded",
		URL:       server.URL,
		Secret:    "whsecret",
		RateLimit: 10,
		Active:    true,
		CreatedAt: now,
	})
	if err != nil {
		t.Fatalf("insert webhook: %v", err)
	}
	worker := NewWebhookWorker(store, queue)
	worker.nowFn = func() time.Time { return now }

	go worker.Run(ctx)

	queue.Enqueue(WebhookEvent{
		Sequence:   1,
		Type:       "escrow.trade.funded",
		TradeID:    "0xtrade",
		Attributes: map[string]string{"tradeId": "trade"},
		CreatedAt:  now,
	})

	select {
	case body := <-payloadCh:
		sig := <-sigCh
		expected := signPayload("whsecret", body)
		if sig != expected {
			t.Fatalf("unexpected signature got %s want %s", sig, expected)
		}
	case <-time.After(2 * time.Second):
		t.Fatal("timeout waiting for webhook delivery")
	}

	deadline := time.Now().Add(2 * time.Second)
	for {
		row := store.db.QueryRow("SELECT status FROM webhook_attempts WHERE webhook_id = ?", subID)
		var status string
		err := row.Scan(&status)
		if err == nil {
			if status != "success" {
				t.Fatalf("expected success status, got %s", status)
			}
			break
		}
		if time.Now().After(deadline) {
			t.Fatalf("scan attempt: %v", err)
		}
		time.Sleep(10 * time.Millisecond)
	}
}<|MERGE_RESOLUTION|>--- conflicted
+++ resolved
@@ -22,7 +22,6 @@
 )
 
 type mockNodeClient struct {
-<<<<<<< HEAD
 	mu                sync.Mutex
 	createResp        *EscrowCreateResponse
 	createErr         error
@@ -35,21 +34,6 @@
 	lastDisputeReason string
 	resolveCalls      int
 	resolveArgs       []struct {
-=======
-	mu           sync.Mutex
-	createResp   *EscrowCreateResponse
-	createErr    error
-	getResp      *EscrowState
-	getErr       error
-	realmResp    *EscrowRealm
-	realmErr     error
-	createCalls  int
-	releaseCalls int
-	refundCalls  int
-	disputeCalls int
-	resolveCalls int
-	resolveArgs  []struct {
->>>>>>> cee52dfc
 		escrowID string
 		caller   string
 		outcome  string
