--- conflicted
+++ resolved
@@ -482,7 +482,6 @@
 	return new(big.Int).Set(payout), int(periods64), nextEligible, nil
 }
 
-<<<<<<< HEAD
 func (e *RewardEngine) stakingEmissionCap() (*big.Int, error) {
 	if e == nil || e.mgr == nil {
 		return big.NewInt(0), nil
@@ -506,50 +505,6 @@
 		return nil, fmt.Errorf("staking rewards: emission cap must be non-negative")
 	}
 	return value, nil
-=======
-func (e *RewardEngine) emissionCapForYear(year int) (*big.Int, *big.Int, error) {
-	capValue := big.NewInt(0)
-	ytd := big.NewInt(0)
-
-	if e == nil || e.mgr == nil {
-		return capValue, ytd, fmt.Errorf("reward engine unavailable")
-	}
-
-	raw, ok, err := e.mgr.ParamStoreGet(governance.ParamKeyStakingMaxEmissionPerYearWei)
-	if err != nil {
-		return nil, nil, fmt.Errorf("staking rewards: load emission cap: %w", err)
-	}
-	if ok {
-		trimmed := strings.TrimSpace(string(raw))
-		if trimmed != "" {
-			parsed, parseOK := new(big.Int).SetString(trimmed, 10)
-			if !parseOK {
-				return nil, nil, fmt.Errorf("staking rewards: parse emission cap: %s", trimmed)
-			}
-			if parsed.Sign() < 0 {
-				return nil, nil, fmt.Errorf("staking rewards: emission cap must be non-negative")
-			}
-			capValue = parsed
-		}
-	}
-	if capValue.Sign() <= 0 {
-		return capValue, ytd, nil
-	}
-
-	if year <= 0 {
-		return capValue, ytd, nil
-	}
-
-	ytd, err = e.mgr.StakingEmissionYTD(uint32(year))
-	if err != nil {
-		return nil, nil, fmt.Errorf("staking rewards: load ytd: %w", err)
-	}
-	if ytd == nil {
-		ytd = big.NewInt(0)
-	}
-
-	return capValue, ytd, nil
->>>>>>> 67ce1e1f
 }
 
 func (e *RewardEngine) stakingParams() (aprBps uint64, payoutDays uint64, err error) {
