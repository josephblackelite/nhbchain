package state

import (
	"bytes"
	"encoding/json"
	"errors"
	"fmt"
	"math"
	"math/big"
	"strconv"
	"strings"
	"time"

	"github.com/ethereum/go-ethereum/common"

	stakeerrors "nhbchain/core/errors"
	"nhbchain/core/events"
	"nhbchain/native/governance"
)

const (
	basisPointsDenom        = 10_000
	secondsPerDay           = 24 * 60 * 60
	secondsPerYear          = 365 * secondsPerDay
	defaultStakingAprBps    = 1_250
	defaultPayoutPeriodDays = 30
	paramKeyPauses          = "system/pauses"
)

var (
	uq128Unit          = new(big.Int).Lsh(big.NewInt(1), 128)
	accrualDenominator = new(big.Int).Mul(big.NewInt(secondsPerYear), big.NewInt(basisPointsDenom))
)

<<<<<<< HEAD
// EmissionCapHitError augments the standard cap hit sentinel with event context.
type EmissionCapHitError struct {
	attempted *big.Int
	ytd       *big.Int
	cap       *big.Int
}

func newEmissionCapHitError(attempted, ytd, cap *big.Int) *EmissionCapHitError {
	return &EmissionCapHitError{
		attempted: cloneBigInt(attempted),
		ytd:       cloneBigInt(ytd),
		cap:       cloneBigInt(cap),
	}
}

// Error satisfies the error interface and reports the sentinel string.
func (e *EmissionCapHitError) Error() string {
	return stakeerrors.ErrCapHit.Error()
}

// Unwrap enables errors.Is/As comparisons with the sentinel.
func (e *EmissionCapHitError) Unwrap() error {
	return stakeerrors.ErrCapHit
}

// Attempted returns the attempted payout amount in Wei.
func (e *EmissionCapHitError) Attempted() *big.Int {
	return cloneBigInt(e.attempted)
}

// YTD returns the recorded year-to-date emission amount in Wei.
func (e *EmissionCapHitError) YTD() *big.Int {
	return cloneBigInt(e.ytd)
}

// Cap returns the configured annual emission cap in Wei.
func (e *EmissionCapHitError) Cap() *big.Int {
	return cloneBigInt(e.cap)
}

// Event yields the structured StakeCapHit payload describing the cap overflow.
func (e *EmissionCapHitError) Event() events.StakeCapHit {
	return events.StakeCapHit{
		AttemptedZNHB: e.Attempted(),
		YTD:           e.YTD(),
		Cap:           e.Cap(),
	}
}

func cloneBigInt(value *big.Int) *big.Int {
	if value == nil {
		return big.NewInt(0)
	}
	return new(big.Int).Set(value)
=======
type pauseSnapshot struct {
	Staking       bool `json:"Staking"`
	LegacyStaking bool `json:"staking"`
}

func isStakingPaused(mgr *Manager) (bool, error) {
	if mgr == nil {
		return false, fmt.Errorf("staking rewards: state manager unavailable")
	}
	raw, ok, err := mgr.ParamStoreGet(paramKeyPauses)
	if err != nil {
		return false, fmt.Errorf("staking rewards: load pauses: %w", err)
	}
	if !ok || len(bytes.TrimSpace(raw)) == 0 {
		return false, nil
	}
	var snapshot pauseSnapshot
	if err := json.Unmarshal(raw, &snapshot); err != nil {
		return false, fmt.Errorf("staking rewards: decode pauses: %w", err)
	}
	return snapshot.Staking || snapshot.LegacyStaking, nil
>>>>>>> 117e9432
}

// RewardEngine manages staking reward state transitions backed by the state manager.
type RewardEngine struct {
	mgr *Manager
}

// ErrNotReady is returned when a reward operation cannot be completed yet.
var ErrNotReady = errors.New("reward engine not ready")

// NewRewardEngine constructs a RewardEngine bound to the provided state manager.
func NewRewardEngine(mgr *Manager) *RewardEngine {
	return &RewardEngine{mgr: mgr}
}

// updateGlobalIndex advances the global reward index snapshot.
func (e *RewardEngine) updateGlobalIndex(aprBps, payoutDays uint64, now time.Time) {
	if e == nil || e.mgr == nil {
		return
	}

	snapshot, err := e.mgr.GetGlobalIndex()
	if err != nil {
		return
	}
	if snapshot == nil {
		snapshot = &GlobalIndex{}
	}

	current := decodeUQ128x128(snapshot.UQ128x128)
	ts := now.UTC().Unix()

	if ts <= 0 {
		snapshot.LastUpdateUnix = ts
		snapshot.UQ128x128 = encodeUQ128x128(current)
		_ = e.mgr.PutGlobalIndex(snapshot)
		return
	}

	if snapshot.LastUpdateUnix == 0 {
		snapshot.LastUpdateUnix = ts
		snapshot.UQ128x128 = encodeUQ128x128(current)
		_ = e.mgr.PutGlobalIndex(snapshot)
		return
	}

	delta := ts - snapshot.LastUpdateUnix
	if delta <= 0 {
		snapshot.LastUpdateUnix = ts
		snapshot.UQ128x128 = encodeUQ128x128(current)
		_ = e.mgr.PutGlobalIndex(snapshot)
		return
	}

	if payoutDays > 0 {
		maxDelta := int64(payoutDays) * secondsPerDay
		if maxDelta > 0 && delta > maxDelta {
			delta = maxDelta
		}
	}

	if aprBps > 0 && delta > 0 {
		deltaBig := new(big.Int).SetInt64(delta)
		aprBig := new(big.Int).SetUint64(aprBps)
		increment := new(big.Int).Set(current)
		increment.Mul(increment, aprBig)
		increment.Mul(increment, deltaBig)
		increment.Quo(increment, accrualDenominator)

		if increment.Sign() > 0 {
			current.Add(current, increment)
		}
	}

	snapshot.LastUpdateUnix = ts
	snapshot.UQ128x128 = encodeUQ128x128(current)
	_ = e.mgr.PutGlobalIndex(snapshot)
}

// UpdateGlobalIndex is a public wrapper around updateGlobalIndex to allow other packages
// to advance the global staking index. It delegates to the internal implementation to
// avoid exposing additional state management details.
func (e *RewardEngine) UpdateGlobalIndex(aprBps, payoutDays uint64, now time.Time) {
	e.updateGlobalIndex(aprBps, payoutDays, now)
}

// accrue processes pending rewards for the provided account address.
func (e *RewardEngine) accrue(addr []byte) error {
	if e == nil || e.mgr == nil {
		return fmt.Errorf("reward engine unavailable")
	}
	if len(addr) == 0 {
		return fmt.Errorf("address required")
	}

	snap, err := e.mgr.GetStakingSnap(addr)
	if err != nil {
		return err
	}
	if snap == nil {
		snap = &AccountSnap{}
	}

	global, err := e.mgr.GetGlobalIndex()
	if err != nil {
		return err
	}
	if global == nil {
		global = &GlobalIndex{}
	}

	currentIndex := decodeUQ128x128(global.UQ128x128)
	lastIndex := decodeUQ128x128(snap.LastIndexUQ128x128)
	delta := new(big.Int).Sub(currentIndex, lastIndex)

	if delta.Sign() > 0 {
		account, err := e.mgr.GetAccount(addr)
		if err != nil {
			return err
		}
		if account != nil && account.LockedZNHB != nil && account.LockedZNHB.Sign() > 0 {
			reward := new(big.Int).Mul(delta, account.LockedZNHB)
			reward.Quo(reward, uq128Unit)
			if snap.AccruedZNHB == nil {
				snap.AccruedZNHB = big.NewInt(0)
			}
			snap.AccruedZNHB.Add(snap.AccruedZNHB, reward)
		}
	}

	snap.LastIndexUQ128x128 = encodeUQ128x128(currentIndex)
	return e.mgr.PutStakingSnap(addr, snap)
}

// settleOnDelegate records a delegation event for the given account address.
func (e *RewardEngine) settleOnDelegate(addr []byte, amount *big.Int) error {
	if e == nil || e.mgr == nil {
		return fmt.Errorf("reward engine unavailable")
	}
	if len(addr) == 0 {
		return fmt.Errorf("address required")
	}
	if err := e.accrue(addr); err != nil {
		return err
	}
	if amount == nil || amount.Sign() == 0 {
		return nil
	}
	if amount.Sign() < 0 {
		return fmt.Errorf("amount must be non-negative")
	}
	account, err := e.mgr.GetAccount(addr)
	if err != nil {
		return err
	}
	if account.LockedZNHB == nil {
		account.LockedZNHB = big.NewInt(0)
	}
	delta := new(big.Int).Set(amount)
	account.LockedZNHB.Add(account.LockedZNHB, delta)
	return e.mgr.PutAccountMetadata(addr, account)
}

// settleOnUndelegate records an undelegation event for the given account address.
func (e *RewardEngine) settleOnUndelegate(addr []byte, amount *big.Int) error {
	if e == nil || e.mgr == nil {
		return fmt.Errorf("reward engine unavailable")
	}
	if len(addr) == 0 {
		return fmt.Errorf("address required")
	}
	if err := e.accrue(addr); err != nil {
		return err
	}
	if amount == nil || amount.Sign() == 0 {
		return nil
	}
	if amount.Sign() < 0 {
		return fmt.Errorf("amount must be non-negative")
	}
	account, err := e.mgr.GetAccount(addr)
	if err != nil {
		return err
	}
	if account.LockedZNHB == nil || account.LockedZNHB.Sign() == 0 {
		return fmt.Errorf("insufficient stake")
	}
	if account.LockedZNHB.Cmp(amount) < 0 {
		return fmt.Errorf("insufficient stake")
	}
	delta := new(big.Int).Set(amount)
	account.LockedZNHB.Sub(account.LockedZNHB, delta)
	return e.mgr.PutAccountMetadata(addr, account)
}

// Claim finalizes rewards for the specified account at the provided timestamp.
func (e *RewardEngine) Claim(addr common.Address, now time.Time) (paid *big.Int, periods int, next int64, err error) {
	if e == nil || e.mgr == nil {
		return nil, 0, 0, fmt.Errorf("reward engine unavailable")
	}

	paused, err := isStakingPaused(e.mgr)
	if err != nil {
		return nil, 0, 0, err
	}
	if paused {
		return nil, 0, 0, stakeerrors.ErrStakingPaused
	}

	addrBytes := addr.Bytes()
	snapshotTime := now.UTC()
	if snapshotTime.IsZero() {
		snapshotTime = time.Now().UTC()
	}

	if err := e.accrue(addrBytes); err != nil {
		return nil, 0, 0, err
	}

	snap, err := e.mgr.GetStakingSnap(addrBytes)
	if err != nil {
		return nil, 0, 0, err
	}
	if snap == nil {
		snap = &AccountSnap{AccruedZNHB: big.NewInt(0)}
	}

	global, err := e.mgr.GetGlobalIndex()
	if err != nil {
		return nil, 0, 0, err
	}
	if global == nil {
		global = &GlobalIndex{}
	}

	aprBps, payoutDays, err := e.stakingParams()
	if err != nil {
		return nil, 0, 0, err
	}

	if payoutDays == 0 {
		return nil, 0, 0, fmt.Errorf("staking rewards: payout period not configured")
	}
	if payoutDays > math.MaxInt64/secondsPerDay {
		return nil, 0, 0, fmt.Errorf("staking rewards: payout period too large")
	}

	periodSeconds := int64(payoutDays) * secondsPerDay
	nowUnix := snapshotTime.Unix()
	lastPayout := snap.LastPayoutUnix
	nextEligible := lastPayout + periodSeconds

	if nowUnix <= lastPayout {
		return big.NewInt(0), 0, nextEligible, stakeerrors.ErrNotDue
	}

	elapsed := nowUnix - lastPayout
	if elapsed < periodSeconds {
		return big.NewInt(0), 0, nextEligible, stakeerrors.ErrNotDue
	}

	periods64 := elapsed / periodSeconds
	if periods64 <= 0 {
		return big.NewInt(0), 0, nextEligible, stakeerrors.ErrNotDue
	}
	if periods64 > int64(math.MaxInt) {
		return nil, 0, 0, fmt.Errorf("staking rewards: eligible period overflow")
	}

	account, err := e.mgr.GetAccount(addrBytes)
	if err != nil {
		return nil, 0, 0, err
	}

	stakeBalance := big.NewInt(0)
	if account != nil && account.LockedZNHB != nil {
		stakeBalance = new(big.Int).Set(account.LockedZNHB)
	}

	expected := big.NewInt(0)
	if stakeBalance.Sign() > 0 && aprBps > 0 {
		expected = new(big.Int).Set(stakeBalance)
		expected.Mul(expected, new(big.Int).SetUint64(aprBps))
		expected.Mul(expected, big.NewInt(periods64))
		denom := big.NewInt(basisPointsDenom * 12)
		expected.Quo(expected, denom)
	}

	accrued := big.NewInt(0)
	if snap.AccruedZNHB != nil {
		accrued = new(big.Int).Set(snap.AccruedZNHB)
	}

	payout := big.NewInt(0)
	if accrued.Cmp(expected) > 0 {
		payout.Set(expected)
	} else {
		payout.Set(accrued)
	}

	attempted := new(big.Int).Set(payout)
	capValue, ytd, err := e.emissionCapForYear(snapshotTime.Year())
	if err != nil {
		return nil, 0, 0, err
	}
	if capValue.Sign() > 0 && payout.Sign() > 0 {
		projected := new(big.Int).Add(ytd, payout)
		if projected.Cmp(capValue) > 0 {
			remaining := new(big.Int).Sub(capValue, ytd)
			if remaining.Sign() < 0 {
				remaining.SetInt64(0)
			}
			payout.Set(remaining)
			if payout.Sign() <= 0 {
				capErr := newEmissionCapHitError(attempted, ytd, capValue)
				return big.NewInt(0), 0, nextEligible, capErr
			}
		}
	}

	advance := periods64 * periodSeconds
	newLastPayout := snap.LastPayoutUnix + advance
	nextEligible = newLastPayout + periodSeconds

	if snap.AccruedZNHB == nil {
		snap.AccruedZNHB = big.NewInt(0)
	}
	snap.AccruedZNHB.Sub(snap.AccruedZNHB, payout)
	if snap.AccruedZNHB.Sign() < 0 {
		snap.AccruedZNHB.SetInt64(0)
	}

	snap.LastPayoutUnix = newLastPayout

	if err := e.mgr.PutStakingSnap(addrBytes, snap); err != nil {
		return nil, 0, 0, fmt.Errorf("staking rewards: update snapshot: %w", err)
	}

	if payout.Sign() > 0 {
		account.BalanceZNHB.Add(account.BalanceZNHB, payout)
		if err := e.mgr.PutAccountMetadata(addrBytes, account); err != nil {
			return nil, 0, 0, fmt.Errorf("staking rewards: credit account: %w", err)
		}
	}

	if global.YTDEmissions == nil {
		global.YTDEmissions = big.NewInt(0)
	}
	global.YTDEmissions.Add(global.YTDEmissions, payout)
	if err := e.mgr.PutGlobalIndex(global); err != nil {
		return nil, 0, 0, fmt.Errorf("staking rewards: update global index: %w", err)
	}

	if payout.Sign() > 0 {
		if _, err := e.mgr.IncrementStakingEmissionYTD(uint32(snapshotTime.Year()), payout); err != nil {
			return nil, 0, 0, fmt.Errorf("staking rewards: update ytd: %w", err)
		}
	}

	return new(big.Int).Set(payout), int(periods64), nextEligible, nil
}

func (e *RewardEngine) emissionCapForYear(year int) (*big.Int, *big.Int, error) {
	capValue := big.NewInt(0)
	ytd := big.NewInt(0)

	if e == nil || e.mgr == nil {
		return capValue, ytd, fmt.Errorf("reward engine unavailable")
	}

	raw, ok, err := e.mgr.ParamStoreGet(governance.ParamKeyStakingMaxEmissionPerYearWei)
	if err != nil {
		return nil, nil, fmt.Errorf("staking rewards: load emission cap: %w", err)
	}
	if ok {
		trimmed := strings.TrimSpace(string(raw))
		if trimmed != "" {
			parsed, parseOK := new(big.Int).SetString(trimmed, 10)
			if !parseOK {
				return nil, nil, fmt.Errorf("staking rewards: parse emission cap: %s", trimmed)
			}
			if parsed.Sign() < 0 {
				return nil, nil, fmt.Errorf("staking rewards: emission cap must be non-negative")
			}
			capValue = parsed
		}
	}
	if capValue.Sign() <= 0 {
		return capValue, ytd, nil
	}

	if year <= 0 {
		return capValue, ytd, nil
	}

	ytd, err = e.mgr.StakingEmissionYTD(uint32(year))
	if err != nil {
		return nil, nil, fmt.Errorf("staking rewards: load ytd: %w", err)
	}
	if ytd == nil {
		ytd = big.NewInt(0)
	}

	return capValue, ytd, nil
}

func (e *RewardEngine) stakingParams() (aprBps uint64, payoutDays uint64, err error) {
	aprBps = defaultStakingAprBps
	payoutDays = defaultPayoutPeriodDays

	if e == nil || e.mgr == nil {
		return aprBps, payoutDays, fmt.Errorf("reward engine unavailable")
	}

	if raw, ok, getErr := e.mgr.ParamStoreGet(governance.ParamKeyStakingAprBps); getErr != nil {
		return 0, 0, fmt.Errorf("load staking apr: %w", getErr)
	} else if ok {
		trimmed := strings.TrimSpace(string(raw))
		if trimmed != "" {
			value, parseErr := strconv.ParseUint(trimmed, 10, 64)
			if parseErr != nil {
				return 0, 0, fmt.Errorf("parse staking apr: %w", parseErr)
			}
			aprBps = value
		}
	}

	if raw, ok, getErr := e.mgr.ParamStoreGet(governance.ParamKeyStakingPayoutPeriodDays); getErr != nil {
		return 0, 0, fmt.Errorf("load staking payout period: %w", getErr)
	} else if ok {
		trimmed := strings.TrimSpace(string(raw))
		if trimmed != "" {
			value, parseErr := strconv.ParseUint(trimmed, 10, 64)
			if parseErr != nil {
				return 0, 0, fmt.Errorf("parse staking payout period: %w", parseErr)
			}
			if value > 0 {
				payoutDays = value
			}
		}
	}

	return aprBps, payoutDays, nil
}

// AccrueAccount exposes the account accrual helper for external callers.
func (e *RewardEngine) AccrueAccount(addr []byte) error {
	return e.accrue(addr)
}

// SettleDelegate applies delegation changes to the staking ledger while updating reward snapshots.
func (e *RewardEngine) SettleDelegate(addr []byte, amount *big.Int) error {
	return e.settleOnDelegate(addr, amount)
}

// SettleUndelegate applies undelegation changes to the staking ledger while updating reward snapshots.
func (e *RewardEngine) SettleUndelegate(addr []byte, amount *big.Int) error {
	return e.settleOnUndelegate(addr, amount)
}

// encodeUQ128x128 encodes a big integer into a UQ128x128 fixed-point representation.
func encodeUQ128x128(value *big.Int) []byte {
	if value == nil || value.Sign() <= 0 {
		value = new(big.Int).Set(uq128Unit)
	}
	encoded := make([]byte, 32)
	value.FillBytes(encoded)
	return encoded
}

// decodeUQ128x128 decodes a UQ128x128 fixed-point representation into a big integer.
func decodeUQ128x128(data []byte) *big.Int {
	if len(data) == 0 {
		return new(big.Int).Set(uq128Unit)
	}
	return new(big.Int).SetBytes(data)
}<|MERGE_RESOLUTION|>--- conflicted
+++ resolved
@@ -32,7 +32,6 @@
 	accrualDenominator = new(big.Int).Mul(big.NewInt(secondsPerYear), big.NewInt(basisPointsDenom))
 )
 
-<<<<<<< HEAD
 // EmissionCapHitError augments the standard cap hit sentinel with event context.
 type EmissionCapHitError struct {
 	attempted *big.Int
@@ -87,29 +86,6 @@
 		return big.NewInt(0)
 	}
 	return new(big.Int).Set(value)
-=======
-type pauseSnapshot struct {
-	Staking       bool `json:"Staking"`
-	LegacyStaking bool `json:"staking"`
-}
-
-func isStakingPaused(mgr *Manager) (bool, error) {
-	if mgr == nil {
-		return false, fmt.Errorf("staking rewards: state manager unavailable")
-	}
-	raw, ok, err := mgr.ParamStoreGet(paramKeyPauses)
-	if err != nil {
-		return false, fmt.Errorf("staking rewards: load pauses: %w", err)
-	}
-	if !ok || len(bytes.TrimSpace(raw)) == 0 {
-		return false, nil
-	}
-	var snapshot pauseSnapshot
-	if err := json.Unmarshal(raw, &snapshot); err != nil {
-		return false, fmt.Errorf("staking rewards: decode pauses: %w", err)
-	}
-	return snapshot.Staking || snapshot.LegacyStaking, nil
->>>>>>> 117e9432
 }
 
 // RewardEngine manages staking reward state transitions backed by the state manager.
