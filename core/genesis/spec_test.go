--- conflicted
+++ resolved
@@ -1,3 +1,4 @@
+// core/genesis/spec_test.go
 package genesis
 
 import (
@@ -23,11 +24,9 @@
 	addr1 := crypto.NewAddress(crypto.NHBPrefix, bytes.Repeat([]byte{0x01}, 20)).String()
 	addr2 := crypto.NewAddress(crypto.ZNHBPrefix, bytes.Repeat([]byte{0x02}, 20)).String()
 
-<<<<<<< HEAD
+	chainID := uint64(42)
 	paused := true
-=======
-	chainID := uint64(42)
->>>>>>> 28d9600e
+
 	spec := GenesisSpec{
 		GenesisTime: "2024-01-01T00:00:00Z",
 		NativeTokens: []NativeTokenSpec{
@@ -36,15 +35,12 @@
 				Name:          "NHBCoin",
 				Decimals:      18,
 				MintAuthority: addr1,
-<<<<<<< HEAD
 			},
 			{
 				Symbol:            "ZNHB",
 				Name:              "ZapNHB",
 				Decimals:          18,
 				InitialMintPaused: &paused,
-=======
->>>>>>> 28d9600e
 			},
 		},
 		Validators: []ValidatorSpec{
@@ -52,20 +48,13 @@
 				Address: addr1,
 				Power:   10,
 				Moniker: "validator-1",
-<<<<<<< HEAD
 				PubKey:  "aabbcc",
-=======
->>>>>>> 28d9600e
 			},
 		},
 		Alloc: map[string]map[string]string{
 			addr1: {
-<<<<<<< HEAD
 				"NHB":  "1000",
 				"ZNHB": "50",
-=======
-				"NHB": "1000",
->>>>>>> 28d9600e
 			},
 			addr2: {
 				"NHB": "2000",
@@ -150,7 +139,7 @@
 	}
 	sort.Strings(tokens)
 	expectedTokens := []string{"NHB", "ZNHB"}
-	if len(tokens) != len(expectedTokens) {
+	if len(tokens) != len(expectedTokens)) {
 		t.Fatalf("unexpected token list size: got %d want %d", len(tokens), len(expectedTokens))
 	}
 	for i, symbol := range expectedTokens {
