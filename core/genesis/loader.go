--- conflicted
+++ resolved
@@ -1,3 +1,4 @@
+// core/genesis/loader.go
 package genesis
 
 import (
@@ -41,7 +42,7 @@
 		TxRoot:    gethtypes.EmptyRootHash.Bytes(),
 	}
 
-<<<<<<< HEAD
+	// ---- Real state execution (deterministic) ----
 	stateTrie, err := trie.NewTrie(db, nil)
 	if err != nil {
 		return nil, fmt.Errorf("init state trie: %w", err)
@@ -49,6 +50,7 @@
 	manager := state.NewManager(stateTrie)
 	parentRoot := stateTrie.Root()
 
+	// 1) Tokens (sorted)
 	tokens := append([]NativeTokenSpec(nil), spec.NativeTokens...)
 	sort.Slice(tokens, func(i, j int) bool {
 		return strings.ToUpper(tokens[i].Symbol) < strings.ToUpper(tokens[j].Symbol)
@@ -74,6 +76,7 @@
 		}
 	}
 
+	// 2) Allocations (outer: addresses sorted; inner: symbols sorted)
 	allocAddresses := make([]string, 0, len(spec.Alloc))
 	for addr := range spec.Alloc {
 		allocAddresses = append(allocAddresses, addr)
@@ -126,6 +129,7 @@
 		}
 	}
 
+	// 3) Roles (role name sorted; addresses sorted)
 	roleNames := make([]string, 0, len(spec.Roles))
 	for role := range spec.Roles {
 		roleNames = append(roleNames, role)
@@ -145,6 +149,7 @@
 		}
 	}
 
+	// 4) Validators (sorted by address)
 	validators := append([]ValidatorSpec(nil), spec.Validators...)
 	sort.Slice(validators, func(i, j int) bool {
 		return strings.Compare(validators[i].Address, validators[j].Address) < 0
@@ -185,20 +190,12 @@
 		return nil, fmt.Errorf("store consensus validators: %w", err)
 	}
 
+	// 5) Commit and set StateRoot
 	newRoot, err := stateTrie.Commit(parentRoot, 0)
 	if err != nil {
 		return nil, fmt.Errorf("commit state: %w", err)
 	}
 	header.StateRoot = newRoot.Bytes()
-=======
-	// TODO: initialize the token registry using spec.NativeTokens once state management is available.
-	// TODO: credit account balances from spec.Alloc.
-	// TODO: assign account roles from spec.Roles.
-	// TODO: register validators from spec.Validators.
-	// TODO: persist the initialized state into db.
-	_ = db
->>>>>>> 28d9600e
-
-	block := types.NewBlock(header, nil)
-	return block, nil
+
+	return types.NewBlock(header, nil), nil
 }