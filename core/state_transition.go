--- conflicted
+++ resolved
@@ -2759,12 +2759,6 @@
 		if meta.StakeLastIndex != nil {
 			account.StakeLastIndex = new(big.Int).Set(meta.StakeLastIndex)
 		}
-<<<<<<< HEAD
-=======
-		if meta.StakeLastPayoutTs != 0 {
-			account.StakeLastPayoutTs = meta.StakeLastPayoutTs
-		}
->>>>>>> ae6984b2
 		if meta.LockedZNHB != nil {
 			account.LockedZNHB = new(big.Int).Set(meta.LockedZNHB)
 		}
