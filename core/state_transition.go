--- conflicted
+++ resolved
@@ -20,7 +20,7 @@
 	"nhbchain/native/loyalty"
 	"nhbchain/storage/trie"
 
-	"github.comcom/ethereum/go-ethereum/common"
+	"github.com/ethereum/go-ethereum/common"
 	gethcore "github.com/ethereum/go-ethereum/core"
 	gethstate "github.com/ethereum/go-ethereum/core/state"
 	gethtypes "github.com/ethereum/go-ethereum/core/types"
@@ -48,7 +48,6 @@
 )
 
 type StateProcessor struct {
-<<<<<<< HEAD
 	Trie               *trie.Trie
 	stateDB            *gethstate.CachingDB
 	LoyaltyEngine      *loyalty.Engine
@@ -59,22 +58,10 @@
 	EligibleValidators map[string]*big.Int
 	committedRoot      common.Hash
 	events             []types.Event
+	nowFunc            func() time.Time
 	engagementConfig   engagement.Config
 	epochConfig        epoch.Config
 	epochHistory       []epoch.Snapshot
-=======
-	Trie             *trie.Trie
-	stateDB          *gethstate.CachingDB
-	LoyaltyEngine    *loyalty.Engine
-	EscrowEngine     *escrow.Engine
-	TradeEngine      *escrow.TradeEngine
-	usernameToAddr   map[string][]byte
-	ValidatorSet     map[string]*big.Int
-	committedRoot    common.Hash
-	events           []types.Event
-	nowFunc          func() time.Time
-	engagementConfig engagement.Config
->>>>>>> 33823b93
 }
 
 func NewStateProcessor(tr *trie.Trie) (*StateProcessor, error) {
@@ -82,7 +69,6 @@
 	escEngine := escrow.NewEngine()
 	tradeEngine := escrow.NewTradeEngine(escEngine)
 	sp := &StateProcessor{
-<<<<<<< HEAD
 		Trie:               tr,
 		stateDB:            stateDB,
 		LoyaltyEngine:      loyalty.NewEngine(),
@@ -93,22 +79,10 @@
 		EligibleValidators: make(map[string]*big.Int),
 		committedRoot:      tr.Root(),
 		events:             make([]types.Event, 0),
+		nowFunc:            time.Now,
 		engagementConfig:   engagement.DefaultConfig(),
 		epochConfig:        epoch.DefaultConfig(),
 		epochHistory:       make([]epoch.Snapshot, 0),
-=======
-		Trie:             tr,
-		stateDB:          stateDB,
-		LoyaltyEngine:    loyalty.NewEngine(),
-		EscrowEngine:     escEngine,
-		TradeEngine:      tradeEngine,
-		usernameToAddr:   make(map[string][]byte),
-		ValidatorSet:     make(map[string]*big.Int),
-		committedRoot:    tr.Root(),
-		events:           make([]types.Event, 0),
-		nowFunc:          time.Now,
-		engagementConfig: engagement.DefaultConfig(),
->>>>>>> 33823b93
 	}
 	if err := sp.loadUsernameIndex(); err != nil {
 		return nil, err
@@ -249,7 +223,6 @@
 	}
 
 	return &StateProcessor{
-<<<<<<< HEAD
 		Trie:               trieCopy,
 		stateDB:            sp.stateDB,
 		LoyaltyEngine:      sp.LoyaltyEngine,
@@ -260,22 +233,10 @@
 		EligibleValidators: eligibleCopy,
 		committedRoot:      sp.committedRoot,
 		events:             eventsCopy,
+		nowFunc:            sp.nowFunc,
 		engagementConfig:   sp.engagementConfig,
 		epochConfig:        sp.epochConfig,
 		epochHistory:       historyCopy,
-=======
-		Trie:             trieCopy,
-		stateDB:          sp.stateDB,
-		LoyaltyEngine:    sp.LoyaltyEngine,
-		EscrowEngine:     sp.EscrowEngine,
-		TradeEngine:      sp.TradeEngine,
-		usernameToAddr:   usernameCopy,
-		ValidatorSet:     validatorCopy,
-		committedRoot:    sp.committedRoot,
-		events:           eventsCopy,
-		nowFunc:          sp.nowFunc,
-		engagementConfig: sp.engagementConfig,
->>>>>>> 33823b93
 	}, nil
 }
 
