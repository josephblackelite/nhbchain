package paymaster

import (
	"errors"
	"math/big"
	"strings"
	"testing"
	"time"

	"github.com/ethereum/go-ethereum/common"
	ethcrypto "github.com/ethereum/go-ethereum/crypto"

	"nhbchain/core"
	"nhbchain/core/events"
	nhbstate "nhbchain/core/state"
	"nhbchain/core/types"
	"nhbchain/crypto"
	"nhbchain/storage"
	statetrie "nhbchain/storage/trie"
)

func newStateProcessor(t *testing.T) *core.StateProcessor {
	t.Helper()
	db := storage.NewMemDB()
	t.Cleanup(func() { db.Close() })
	trie, err := statetrie.NewTrie(db, nil)
	if err != nil {
		t.Fatalf("new trie: %v", err)
	}
	sp, err := core.NewStateProcessor(trie)
	if err != nil {
		t.Fatalf("new state processor: %v", err)
	}
	return sp
}

func registerZNHB(t *testing.T, manager *nhbstate.Manager) {
	t.Helper()
	if err := manager.RegisterToken("ZNHB", "ZapNHB", 18); err != nil {
		t.Fatalf("register token: %v", err)
	}
}

func paymasterStorageKey(addr crypto.Address) string {
	return strings.ToLower(common.BytesToAddress(addr.Bytes()).Hex())
}

func signPaymaster(t *testing.T, tx *types.Transaction, key *crypto.PrivateKey) {
	t.Helper()
	hash, err := tx.Hash()
	if err != nil {
		t.Fatalf("hash transaction: %v", err)
	}
	sig, err := ethcrypto.Sign(hash, key.PrivateKey)
	if err != nil {
		t.Fatalf("sign paymaster: %v", err)
	}
	tx.PaymasterR = new(big.Int).SetBytes(sig[:32])
	tx.PaymasterS = new(big.Int).SetBytes(sig[32:64])
	tx.PaymasterV = new(big.Int).SetUint64(uint64(sig[64]) + 27)
}

type autoTopUpActors struct {
	fundingAddr   crypto.Address
	minterAddr    crypto.Address
	approverAddr  crypto.Address
	fundingBytes  [20]byte
	minterBytes   [20]byte
	approverBytes [20]byte
}

func newAutoTopUpActors(t *testing.T) autoTopUpActors {
	t.Helper()
	fundingKey, err := crypto.GeneratePrivateKey()
	if err != nil {
		t.Fatalf("generate funding: %v", err)
	}
	minterKey, err := crypto.GeneratePrivateKey()
	if err != nil {
		t.Fatalf("generate minter: %v", err)
	}
	approverKey, err := crypto.GeneratePrivateKey()
	if err != nil {
		t.Fatalf("generate approver: %v", err)
	}
	fundingAddr := fundingKey.PubKey().Address()
	minterAddr := minterKey.PubKey().Address()
	approverAddr := approverKey.PubKey().Address()
	var fundingBytes, minterBytes, approverBytes [20]byte
	copy(fundingBytes[:], fundingAddr.Bytes())
	copy(minterBytes[:], minterAddr.Bytes())
	copy(approverBytes[:], approverAddr.Bytes())
	return autoTopUpActors{
		fundingAddr:   fundingAddr,
		minterAddr:    minterAddr,
		approverAddr:  approverAddr,
		fundingBytes:  fundingBytes,
		minterBytes:   minterBytes,
		approverBytes: approverBytes,
	}
}

func findEventByType(events []types.Event, eventType string) *types.Event {
	for i := range events {
		if events[i].Type == eventType {
			return &events[i]
		}
	}
	return nil
}

func addressBytes(addr crypto.Address) [20]byte {
	var out [20]byte
	copy(out[:], addr.Bytes())
	return out
}

func requireDistinctIdentities(t *testing.T, minter, approver [20]byte) {
	t.Helper()
	if minter == ([20]byte{}) || approver == ([20]byte{}) {
		return
	}
	if minter == approver {
		t.Fatalf("expected distinct minter and approver identities")
	}
}

func putZNHBAccount(t *testing.T, manager *nhbstate.Manager, addr crypto.Address, balance *big.Int) {
	t.Helper()
	account := &types.Account{BalanceNHB: big.NewInt(0), BalanceZNHB: new(big.Int).Set(balance), Stake: big.NewInt(0)}
	if err := manager.PutAccount(addr.Bytes(), account); err != nil {
		t.Fatalf("put account: %v", err)
	}
}

type autoTopUpActors struct {
	fundingAddr   crypto.Address
	fundingBytes  [20]byte
	minterAddr    crypto.Address
	minterBytes   [20]byte
	approverAddr  crypto.Address
	approverBytes [20]byte
}

func newAutoTopUpActors(t *testing.T) autoTopUpActors {
	t.Helper()
	fundingKey, err := crypto.GeneratePrivateKey()
	if err != nil {
		t.Fatalf("generate funding key: %v", err)
	}
	minterKey, err := crypto.GeneratePrivateKey()
	if err != nil {
		t.Fatalf("generate minter key: %v", err)
	}
	approverKey, err := crypto.GeneratePrivateKey()
	if err != nil {
		t.Fatalf("generate approver key: %v", err)
	}
	actors := autoTopUpActors{
		fundingAddr:  fundingKey.PubKey().Address(),
		minterAddr:   minterKey.PubKey().Address(),
		approverAddr: approverKey.PubKey().Address(),
	}
	actors.fundingBytes = addressBytes(actors.fundingAddr)
	actors.minterBytes = addressBytes(actors.minterAddr)
	actors.approverBytes = addressBytes(actors.approverAddr)
	requireDistinctIdentities(t, actors.minterBytes, actors.approverBytes)
	return actors
}

func TestPaymasterAutoTopUpSuccess(t *testing.T) {
	sp := newStateProcessor(t)
	manager := nhbstate.NewManager(sp.Trie)
	registerZNHB(t, manager)

	actors := newAutoTopUpActors(t)

	policy := core.PaymasterAutoTopUpPolicy{
		Enabled:        true,
		Token:          "ZNHB",
		MinBalanceWei:  big.NewInt(1_000),
		TopUpAmountWei: big.NewInt(2_500),
		DailyCapWei:    big.NewInt(10_000),
		Cooldown:       time.Hour,
		FundingAccount: actors.fundingBytes,
		Minter:         actors.minterBytes,
		Approver:       actors.approverBytes,
		ApproverRole:   "ROLE_PAYMASTER_AUTOFUND",
		MinterRole:     "MINTER_ZNHB",
	}
	sp.SetPaymasterAutoTopUpPolicy(policy)

	if err := manager.SetRole(policy.MinterRole, actors.minterAddr.Bytes()); err != nil {
		t.Fatalf("assign minter role: %v", err)
	}
	if err := manager.SetRole(policy.ApproverRole, actors.approverAddr.Bytes()); err != nil {
		t.Fatalf("assign approver role: %v", err)
	}

<<<<<<< HEAD
	initialFunding := big.NewInt(25_000)
	putZNHBAccount(t, manager, actors.fundingAddr, initialFunding)
=======
	if err := manager.SetBalance(actors.fundingAddr.Bytes(), "ZNHB", big.NewInt(10_000)); err != nil {
		t.Fatalf("seed funding balance: %v", err)
	}
>>>>>>> ee5495c3

	paymasterKey, err := crypto.GeneratePrivateKey()
	if err != nil {
		t.Fatalf("generate paymaster key: %v", err)
	}
	paymasterAddr := paymasterKey.PubKey().Address()

	sp.SetPaymasterEnabled(true)

	senderKey, err := crypto.GeneratePrivateKey()
	if err != nil {
		t.Fatalf("generate sender: %v", err)
	}
	senderAddr := senderKey.PubKey().Address()
	if err := manager.SetBalance(senderAddr.Bytes(), "ZNHB", big.NewInt(0)); err != nil {
		t.Fatalf("seed sender metadata: %v", err)
	}

	start := time.Unix(1_700_000_000, 0).UTC()
	sp.BeginBlock(1, start)
	defer sp.EndBlock()

	tx := &types.Transaction{
		ChainID:   types.NHBChainID(),
		Type:      types.TxTypeTransfer,
		Nonce:     0,
		To:        common.Address{0xAA}.Bytes(),
		Value:     big.NewInt(1),
		GasLimit:  21000,
		GasPrice:  big.NewInt(0),
		Paymaster: paymasterAddr.Bytes(),
	}
	if err := tx.Sign(senderKey.PrivateKey); err != nil {
		t.Fatalf("sign sender: %v", err)
	}
	signPaymaster(t, tx, paymasterKey)

	assessment, err := sp.EvaluateSponsorship(tx)
	if err != nil {
		t.Fatalf("evaluate sponsorship: %v", err)
	}
	if assessment.Status != core.SponsorshipStatusReady {
		t.Fatalf("expected ready status, got %s", assessment.Status)
	}

	account, err := sp.GetAccount(paymasterAddr.Bytes())
	if err != nil {
		t.Fatalf("get paymaster: %v", err)
	}
	if account.BalanceZNHB == nil || account.BalanceZNHB.Sign() != 0 {
		t.Fatalf("expected balance unchanged before apply, got %v", account.BalanceZNHB)
	}
	fundingAccount, err := sp.GetAccount(actors.fundingAddr.Bytes())
	if err != nil {
		t.Fatalf("get funding: %v", err)
	}
	if fundingAccount == nil || fundingAccount.BalanceZNHB.Cmp(initialFunding) != 0 {
		t.Fatalf("expected funding balance %v before apply, got %v", initialFunding, fundingAccount)
	}
	dayKey := start.UTC().Format(nhbstate.PaymasterDayFormat)
	dayRecordBefore, _, err := manager.PaymasterGetTopUpDay(paymasterStorageKey(paymasterAddr), dayKey)
	if err != nil {
		t.Fatalf("get top-up day before apply: %v", err)
	}
	mintedBefore := big.NewInt(0)
	if dayRecordBefore != nil && dayRecordBefore.MintedWei != nil {
		mintedBefore = new(big.Int).Set(dayRecordBefore.MintedWei)
	}
	if evt := findEventByType(sp.Events(), events.TypePaymasterAutoTopUp); evt != nil {
		t.Fatalf("unexpected auto top-up event before apply: %#v", evt)
	}

	if err := sp.ApplyTransaction(tx); err != nil {
		t.Fatalf("apply transaction: %v", err)
	}

	account, err = sp.GetAccount(paymasterAddr.Bytes())
	if err != nil {
		t.Fatalf("get paymaster: %v", err)
	}
	if account.BalanceZNHB == nil || account.BalanceZNHB.Cmp(big.NewInt(2_500)) != 0 {
		t.Fatalf("expected balance 2500, got %v", account.BalanceZNHB)
	}

	fundingAccount, err = sp.GetAccount(actors.fundingAddr.Bytes())
	if err != nil {
		t.Fatalf("get funding: %v", err)
	}
	expectedFunding := new(big.Int).Sub(new(big.Int).Set(initialFunding), policy.TopUpAmountWei)
	if fundingAccount == nil || fundingAccount.BalanceZNHB.Cmp(expectedFunding) != 0 {
		t.Fatalf("expected funding balance %v after apply, got %v", expectedFunding, fundingAccount)
	}

	dayRecordAfter, _, err := manager.PaymasterGetTopUpDay(paymasterStorageKey(paymasterAddr), dayKey)
	if err != nil {
		t.Fatalf("get top-up day after apply: %v", err)
	}
	mintedAfter := big.NewInt(0)
	if dayRecordAfter != nil && dayRecordAfter.MintedWei != nil {
		mintedAfter = new(big.Int).Set(dayRecordAfter.MintedWei)
	}
<<<<<<< HEAD
	if mintedAfter.Cmp(mintedBefore) != 0 {
		t.Fatalf("expected minted totals unchanged (%v), got %v", mintedBefore, mintedAfter)
=======
	if dayRecord == nil || dayRecord.DebitedWei.Cmp(big.NewInt(2_500)) != 0 {
		t.Fatalf("expected debited 2500, got %#v", dayRecord)
	}

	fundingAccount, err := sp.GetAccount(actors.fundingAddr.Bytes())
	if err != nil {
		t.Fatalf("get funding: %v", err)
	}
	if fundingAccount.BalanceZNHB == nil || fundingAccount.BalanceZNHB.Cmp(big.NewInt(7_500)) != 0 {
		t.Fatalf("expected funding balance 7500, got %v", fundingAccount.BalanceZNHB)
>>>>>>> ee5495c3
	}

	eventsList := sp.Events()
	evt := findEventByType(eventsList, events.TypePaymasterAutoTopUp)
	if evt == nil {
		t.Fatalf("expected auto top-up event, got %#v", eventsList)
	}
	if status := evt.Attributes["status"]; status != "success" {
		t.Fatalf("expected success status, got %v", status)
	}
}

func TestPaymasterAutoTopUpRespectsCooldown(t *testing.T) {
	sp := newStateProcessor(t)
	manager := nhbstate.NewManager(sp.Trie)
	registerZNHB(t, manager)

	actors := newAutoTopUpActors(t)

	policy := core.PaymasterAutoTopUpPolicy{
		Enabled:        true,
		Token:          "ZNHB",
		MinBalanceWei:  big.NewInt(1_000),
		TopUpAmountWei: big.NewInt(2_500),
		DailyCapWei:    big.NewInt(10_000),
		Cooldown:       time.Hour,
		FundingAccount: actors.fundingBytes,
		Minter:         actors.minterBytes,
		Approver:       actors.approverBytes,
		ApproverRole:   "ROLE_PAYMASTER_AUTOFUND",
		MinterRole:     "MINTER_ZNHB",
	}
	sp.SetPaymasterAutoTopUpPolicy(policy)

	if err := manager.SetRole(policy.MinterRole, actors.minterAddr.Bytes()); err != nil {
		t.Fatalf("assign minter role: %v", err)
	}
	if err := manager.SetRole(policy.ApproverRole, actors.approverAddr.Bytes()); err != nil {
		t.Fatalf("assign approver role: %v", err)
	}

<<<<<<< HEAD
	putZNHBAccount(t, manager, actors.fundingAddr, big.NewInt(50_000))
=======
	if err := manager.SetBalance(actors.fundingAddr.Bytes(), "ZNHB", big.NewInt(10_000)); err != nil {
		t.Fatalf("seed funding balance: %v", err)
	}
>>>>>>> ee5495c3

	paymasterKey, err := crypto.GeneratePrivateKey()
	if err != nil {
		t.Fatalf("generate paymaster key: %v", err)
	}
	paymasterAddr := paymasterKey.PubKey().Address()

	sp.SetPaymasterEnabled(true)

	senderKey, err := crypto.GeneratePrivateKey()
	if err != nil {
		t.Fatalf("generate sender: %v", err)
	}
	senderAddr := senderKey.PubKey().Address()
	if err := manager.SetBalance(senderAddr.Bytes(), "ZNHB", big.NewInt(0)); err != nil {
		t.Fatalf("seed sender metadata: %v", err)
	}

	start := time.Unix(1_700_100_000, 0).UTC()
	dayKey := start.UTC().Format(nhbstate.PaymasterDayFormat)
	if err := manager.PaymasterPutTopUpStatus(&nhbstate.PaymasterTopUpStatus{Paymaster: paymasterStorageKey(paymasterAddr), LastUnix: uint64(start.Add(-time.Minute).Unix())}); err != nil {
		t.Fatalf("seed cooldown status: %v", err)
	}

	sp.BeginBlock(1, start)
	defer sp.EndBlock()

	tx := &types.Transaction{
		ChainID:   types.NHBChainID(),
		Type:      types.TxTypeTransfer,
		Nonce:     0,
		To:        common.Address{0xBB}.Bytes(),
		Value:     big.NewInt(1),
		GasLimit:  21000,
		GasPrice:  big.NewInt(0),
		Paymaster: paymasterAddr.Bytes(),
	}
	if err := tx.Sign(senderKey.PrivateKey); err != nil {
		t.Fatalf("sign sender: %v", err)
	}
	signPaymaster(t, tx, paymasterKey)

	assessment, err := sp.EvaluateSponsorship(tx)
	if err != nil {
		t.Fatalf("evaluate sponsorship: %v", err)
	}
	if assessment.Status != core.SponsorshipStatusReady {
		t.Fatalf("expected ready status, got %s", assessment.Status)
	}

	account, err := sp.GetAccount(paymasterAddr.Bytes())
	if err != nil {
		t.Fatalf("get paymaster: %v", err)
	}
	if account.BalanceZNHB == nil || account.BalanceZNHB.Sign() != 0 {
		t.Fatalf("expected balance unchanged before apply, got %v", account.BalanceZNHB)
	}

	dayRecord, _, err := manager.PaymasterGetTopUpDay(paymasterStorageKey(paymasterAddr), dayKey)
	if err != nil {
		t.Fatalf("get top-up day: %v", err)
	}
	if dayRecord != nil && dayRecord.DebitedWei.Sign() != 0 {
		t.Fatalf("expected no debited amount before apply, got %#v", dayRecord)
	}
	if evt := findEventByType(sp.Events(), events.TypePaymasterAutoTopUp); evt != nil {
		t.Fatalf("unexpected auto top-up event before apply: %#v", evt)
	}

	if err := sp.ApplyTransaction(tx); err != nil {
		t.Fatalf("apply transaction: %v", err)
	}

	account, err = sp.GetAccount(paymasterAddr.Bytes())
	if err != nil {
		t.Fatalf("get paymaster: %v", err)
	}
	if account.BalanceZNHB == nil || account.BalanceZNHB.Sign() != 0 {
		t.Fatalf("expected balance unchanged, got %v", account.BalanceZNHB)
	}

	dayRecord, _, err = manager.PaymasterGetTopUpDay(paymasterStorageKey(paymasterAddr), dayKey)
	if err != nil {
		t.Fatalf("get top-up day: %v", err)
	}
	if dayRecord != nil && dayRecord.DebitedWei.Sign() != 0 {
		t.Fatalf("expected no debited amount after apply, got %#v", dayRecord)
	}

	eventsList := sp.Events()
	evt := findEventByType(eventsList, events.TypePaymasterAutoTopUp)
	if evt == nil {
		t.Fatalf("expected auto top-up event, got %#v", eventsList)
	}
	if evt.Attributes["status"] != "failure" || evt.Attributes["reason"] != "cooldown_active" {
		t.Fatalf("expected cooldown failure, got %#v", evt.Attributes)
	}
}

func TestPaymasterAutoTopUpRoleValidation(t *testing.T) {
	cases := []struct {
		name                 string
		withMinterIdentity   bool
		withApproverIdentity bool
		assignMinterRole     bool
		assignApproverRole   bool
		expectedReason       string
	}{
		{
			name:                 "missing-minter-identity",
			withMinterIdentity:   false,
			withApproverIdentity: true,
			assignApproverRole:   true,
			expectedReason:       "minter_missing",
		},
		{
			name:                 "missing-approver-identity",
			withMinterIdentity:   true,
			withApproverIdentity: false,
			assignMinterRole:     true,
			expectedReason:       "approver_missing",
		},
		{
			name:                 "missing-minter-role",
			withMinterIdentity:   true,
			withApproverIdentity: true,
			assignApproverRole:   true,
			expectedReason:       "minter_role_missing",
		},
		{
			name:                 "missing-approver-role",
			withMinterIdentity:   true,
			withApproverIdentity: true,
			assignMinterRole:     true,
			expectedReason:       "approver_role_missing",
		},
	}

	for _, tc := range cases {
		t.Run(tc.name, func(t *testing.T) {
			sp := newStateProcessor(t)
			manager := nhbstate.NewManager(sp.Trie)
			registerZNHB(t, manager)

			actors := newAutoTopUpActors(t)

			policy := core.PaymasterAutoTopUpPolicy{
				Enabled:        true,
				Token:          "ZNHB",
				MinBalanceWei:  big.NewInt(1_000),
				TopUpAmountWei: big.NewInt(2_500),
				DailyCapWei:    big.NewInt(10_000),
				Cooldown:       time.Hour,
				FundingAccount: actors.fundingBytes,
				Minter:         actors.minterBytes,
				Approver:       actors.approverBytes,
				ApproverRole:   "ROLE_PAYMASTER_AUTOFUND",
				MinterRole:     "MINTER_ZNHB",
			}
			if !tc.withMinterIdentity {
				policy.Minter = [20]byte{}
			}
			if !tc.withApproverIdentity {
				policy.Approver = [20]byte{}
			}
			sp.SetPaymasterAutoTopUpPolicy(policy)

<<<<<<< HEAD
			if tc.assignMinterRole && tc.withMinterIdentity {
=======
			if tc.assignMinter {
>>>>>>> ee5495c3
				if err := manager.SetRole(policy.MinterRole, actors.minterAddr.Bytes()); err != nil {
					t.Fatalf("assign minter role: %v", err)
				}
			}
<<<<<<< HEAD
			if tc.assignApproverRole && tc.withApproverIdentity {
=======
			if tc.assignApprover {
>>>>>>> ee5495c3
				if err := manager.SetRole(policy.ApproverRole, actors.approverAddr.Bytes()); err != nil {
					t.Fatalf("assign approver role: %v", err)
				}
			}

<<<<<<< HEAD
			putZNHBAccount(t, manager, actors.fundingAddr, big.NewInt(50_000))
=======
			if err := manager.SetBalance(actors.fundingAddr.Bytes(), "ZNHB", big.NewInt(10_000)); err != nil {
				t.Fatalf("seed funding balance: %v", err)
			}
>>>>>>> ee5495c3

			paymasterKey, err := crypto.GeneratePrivateKey()
			if err != nil {
				t.Fatalf("generate paymaster key: %v", err)
			}
			paymasterAddr := paymasterKey.PubKey().Address()

			sp.SetPaymasterEnabled(true)

			senderKey, err := crypto.GeneratePrivateKey()
			if err != nil {
				t.Fatalf("generate sender: %v", err)
			}
			senderAddr := senderKey.PubKey().Address()
			if err := manager.SetBalance(senderAddr.Bytes(), "ZNHB", big.NewInt(0)); err != nil {
				t.Fatalf("seed sender metadata: %v", err)
			}

			start := time.Unix(1_700_200_000, 0).UTC()
			dayKey := start.UTC().Format(nhbstate.PaymasterDayFormat)

			sp.BeginBlock(1, start)
			defer sp.EndBlock()

			tx := &types.Transaction{
				ChainID:   types.NHBChainID(),
				Type:      types.TxTypeTransfer,
				Nonce:     0,
				To:        common.Address{0xCC}.Bytes(),
				Value:     big.NewInt(1),
				GasLimit:  21000,
				GasPrice:  big.NewInt(0),
				Paymaster: paymasterAddr.Bytes(),
			}
			if err := tx.Sign(senderKey.PrivateKey); err != nil {
				t.Fatalf("sign sender: %v", err)
			}
			signPaymaster(t, tx, paymasterKey)

			assessment, err := sp.EvaluateSponsorship(tx)
			if err != nil {
				t.Fatalf("evaluate sponsorship: %v", err)
			}
			if assessment.Status != core.SponsorshipStatusReady {
				t.Fatalf("expected ready status, got %s", assessment.Status)
			}

			account, err := sp.GetAccount(paymasterAddr.Bytes())
			if err != nil {
				t.Fatalf("get paymaster: %v", err)
			}
			if account.BalanceZNHB == nil || account.BalanceZNHB.Sign() != 0 {
				t.Fatalf("expected balance unchanged before apply, got %v", account.BalanceZNHB)
			}

			dayRecord, _, err := manager.PaymasterGetTopUpDay(paymasterStorageKey(paymasterAddr), dayKey)
			if err != nil {
				t.Fatalf("get top-up day: %v", err)
			}
			if dayRecord != nil && dayRecord.DebitedWei.Sign() != 0 {
				t.Fatalf("expected no debited amount before apply, got %#v", dayRecord)
			}
			if evt := findEventByType(sp.Events(), events.TypePaymasterAutoTopUp); evt != nil {
				t.Fatalf("unexpected auto top-up event before apply: %#v", evt)
			}

			if err := sp.ApplyTransaction(tx); err != nil {
				t.Fatalf("apply transaction: %v", err)
			}

			account, err = sp.GetAccount(paymasterAddr.Bytes())
			if err != nil {
				t.Fatalf("get paymaster: %v", err)
			}
			if account.BalanceZNHB == nil || account.BalanceZNHB.Sign() != 0 {
				t.Fatalf("expected balance unchanged, got %v", account.BalanceZNHB)
			}

			dayRecord, _, err = manager.PaymasterGetTopUpDay(paymasterStorageKey(paymasterAddr), dayKey)
			if err != nil {
				t.Fatalf("get top-up day: %v", err)
			}
			if dayRecord != nil && dayRecord.DebitedWei.Sign() != 0 {
				t.Fatalf("expected no debited amount after apply, got %#v", dayRecord)
			}

			eventsList := sp.Events()
			evt := findEventByType(eventsList, events.TypePaymasterAutoTopUp)
			if evt == nil {
				t.Fatalf("expected auto top-up event, got %#v", eventsList)
			}
			if evt.Attributes["status"] != "failure" || evt.Attributes["reason"] != tc.expectedReason {
				t.Fatalf("expected %s failure, got %#v", tc.expectedReason, evt.Attributes)
			}
		})
	}
}

func TestPaymasterAutoTopUpDailyCap(t *testing.T) {
	sp := newStateProcessor(t)
	manager := nhbstate.NewManager(sp.Trie)
	registerZNHB(t, manager)

	actors := newAutoTopUpActors(t)

	policy := core.PaymasterAutoTopUpPolicy{
		Enabled:        true,
		Token:          "ZNHB",
		MinBalanceWei:  big.NewInt(1_000),
		TopUpAmountWei: big.NewInt(2_500),
		DailyCapWei:    big.NewInt(10_000),
		Cooldown:       time.Hour,
		FundingAccount: actors.fundingBytes,
		Minter:         actors.minterBytes,
		Approver:       actors.approverBytes,
		ApproverRole:   "ROLE_PAYMASTER_AUTOFUND",
		MinterRole:     "MINTER_ZNHB",
	}
	sp.SetPaymasterAutoTopUpPolicy(policy)

	if err := manager.SetRole(policy.MinterRole, actors.minterAddr.Bytes()); err != nil {
		t.Fatalf("assign minter role: %v", err)
	}
	if err := manager.SetRole(policy.ApproverRole, actors.approverAddr.Bytes()); err != nil {
		t.Fatalf("assign approver role: %v", err)
	}

<<<<<<< HEAD
	putZNHBAccount(t, manager, actors.fundingAddr, big.NewInt(50_000))
=======
	if err := manager.SetBalance(actors.fundingAddr.Bytes(), "ZNHB", big.NewInt(10_000)); err != nil {
		t.Fatalf("seed funding balance: %v", err)
	}
>>>>>>> ee5495c3

	paymasterKey, err := crypto.GeneratePrivateKey()
	if err != nil {
		t.Fatalf("generate paymaster key: %v", err)
	}
	paymasterAddr := paymasterKey.PubKey().Address()

	sp.SetPaymasterEnabled(true)

	senderKey, err := crypto.GeneratePrivateKey()
	if err != nil {
		t.Fatalf("generate sender: %v", err)
	}
	senderAddr := senderKey.PubKey().Address()
	if err := manager.SetBalance(senderAddr.Bytes(), "ZNHB", big.NewInt(0)); err != nil {
		t.Fatalf("seed sender metadata: %v", err)
	}

	start := time.Unix(1_700_300_000, 0).UTC()
	dayKey := start.UTC().Format(nhbstate.PaymasterDayFormat)
	if err := manager.PaymasterPutTopUpDay(&nhbstate.PaymasterTopUpDay{
		Paymaster:  paymasterStorageKey(paymasterAddr),
		Day:        dayKey,
		DebitedWei: big.NewInt(9_500),
	}); err != nil {
		t.Fatalf("seed day record: %v", err)
	}

	sp.BeginBlock(1, start)
	defer sp.EndBlock()

	tx := &types.Transaction{
		ChainID:   types.NHBChainID(),
		Type:      types.TxTypeTransfer,
		Nonce:     0,
		To:        common.Address{0xDD}.Bytes(),
		Value:     big.NewInt(1),
		GasLimit:  21000,
		GasPrice:  big.NewInt(0),
		Paymaster: paymasterAddr.Bytes(),
	}
	if err := tx.Sign(senderKey.PrivateKey); err != nil {
		t.Fatalf("sign sender: %v", err)
	}
	signPaymaster(t, tx, paymasterKey)

	assessment, err := sp.EvaluateSponsorship(tx)
	if err != nil {
		t.Fatalf("evaluate sponsorship: %v", err)
	}
	if assessment.Status != core.SponsorshipStatusReady {
		t.Fatalf("expected ready status, got %s", assessment.Status)
	}

	account, err := sp.GetAccount(paymasterAddr.Bytes())
	if err != nil {
		t.Fatalf("get paymaster: %v", err)
	}
	if account.BalanceZNHB == nil || account.BalanceZNHB.Sign() != 0 {
		t.Fatalf("expected balance unchanged before apply, got %v", account.BalanceZNHB)
	}

	dayRecord, _, err := manager.PaymasterGetTopUpDay(paymasterStorageKey(paymasterAddr), dayKey)
	if err != nil {
		t.Fatalf("get top-up day: %v", err)
	}
	if dayRecord == nil || dayRecord.DebitedWei.Cmp(big.NewInt(9_500)) != 0 {
		t.Fatalf("expected debited amount 9500 before apply, got %#v", dayRecord)
	}
	if evt := findEventByType(sp.Events(), events.TypePaymasterAutoTopUp); evt != nil {
		t.Fatalf("unexpected auto top-up event before apply: %#v", evt)
	}

	if err := sp.ApplyTransaction(tx); err != nil {
		t.Fatalf("apply transaction: %v", err)
	}

	account, err = sp.GetAccount(paymasterAddr.Bytes())
	if err != nil {
		t.Fatalf("get paymaster: %v", err)
	}
	if account.BalanceZNHB == nil || account.BalanceZNHB.Sign() != 0 {
		t.Fatalf("expected balance unchanged, got %v", account.BalanceZNHB)
	}

	dayRecord, _, err = manager.PaymasterGetTopUpDay(paymasterStorageKey(paymasterAddr), dayKey)
	if err != nil {
		t.Fatalf("get top-up day: %v", err)
	}
	if dayRecord == nil || dayRecord.DebitedWei.Cmp(big.NewInt(9_500)) != 0 {
		t.Fatalf("expected debited amount 9500 after apply, got %#v", dayRecord)
	}

	eventsList := sp.Events()
	evt := findEventByType(eventsList, events.TypePaymasterAutoTopUp)
	if evt == nil {
		t.Fatalf("expected auto top-up event, got %#v", eventsList)
	}
	if evt.Attributes["status"] != "failure" || evt.Attributes["reason"] != "daily_cap_exceeded" {
		t.Fatalf("expected daily cap failure, got %#v", evt.Attributes)
	}
}

func TestPaymasterAutoTopUpNoMutationWhenThrottled(t *testing.T) {
	sp := newStateProcessor(t)
	manager := nhbstate.NewManager(sp.Trie)
	registerZNHB(t, manager)

	actors := newAutoTopUpActors(t)

	policy := core.PaymasterAutoTopUpPolicy{
		Enabled:        true,
		Token:          "ZNHB",
		MinBalanceWei:  big.NewInt(1_000),
		TopUpAmountWei: big.NewInt(2_500),
		DailyCapWei:    big.NewInt(10_000),
		Cooldown:       time.Hour,
		FundingAccount: actors.fundingBytes,
		Minter:         actors.minterBytes,
		Approver:       actors.approverBytes,
		ApproverRole:   "ROLE_PAYMASTER_AUTOFUND",
		MinterRole:     "MINTER_ZNHB",
	}
	sp.SetPaymasterAutoTopUpPolicy(policy)

	if err := manager.SetRole(policy.MinterRole, actors.minterAddr.Bytes()); err != nil {
		t.Fatalf("assign minter role: %v", err)
	}
	if err := manager.SetRole(policy.ApproverRole, actors.approverAddr.Bytes()); err != nil {
		t.Fatalf("assign approver role: %v", err)
	}

<<<<<<< HEAD
	putZNHBAccount(t, manager, actors.fundingAddr, big.NewInt(50_000))
=======
	if err := manager.SetBalance(actors.fundingAddr.Bytes(), "ZNHB", big.NewInt(10_000)); err != nil {
		t.Fatalf("seed funding balance: %v", err)
	}
>>>>>>> ee5495c3

	paymasterKey, err := crypto.GeneratePrivateKey()
	if err != nil {
		t.Fatalf("generate paymaster key: %v", err)
	}
	paymasterAddr := paymasterKey.PubKey().Address()

	sp.SetPaymasterEnabled(true)
	sp.SetPaymasterLimits(core.PaymasterLimits{GlobalDailyCapWei: big.NewInt(1)})

	if err := manager.SetBalance(paymasterAddr.Bytes(), "NHB", big.NewInt(1_000_000_000)); err != nil {
		t.Fatalf("seed paymaster balance: %v", err)
	}

	senderKey, err := crypto.GeneratePrivateKey()
	if err != nil {
		t.Fatalf("generate sender: %v", err)
	}
	senderAddr := senderKey.PubKey().Address()
	if err := manager.SetBalance(senderAddr.Bytes(), "ZNHB", big.NewInt(0)); err != nil {
		t.Fatalf("seed sender metadata: %v", err)
	}

	start := time.Unix(1_700_400_000, 0).UTC()
	sp.BeginBlock(1, start)
	defer sp.EndBlock()

	tx := &types.Transaction{
		ChainID:   types.NHBChainID(),
		Type:      types.TxTypeTransfer,
		Nonce:     0,
		To:        common.Address{0xEE}.Bytes(),
		Value:     big.NewInt(1),
		GasLimit:  21000,
		GasPrice:  big.NewInt(1),
		Paymaster: paymasterAddr.Bytes(),
	}
	if err := tx.Sign(senderKey.PrivateKey); err != nil {
		t.Fatalf("sign sender: %v", err)
	}
	signPaymaster(t, tx, paymasterKey)

	assessment, err := sp.EvaluateSponsorship(tx)
	if err != nil {
		t.Fatalf("evaluate sponsorship: %v", err)
	}
	if assessment.Status != core.SponsorshipStatusThrottled {
		t.Fatalf("expected throttled status, got %s", assessment.Status)
	}

	account, err := sp.GetAccount(paymasterAddr.Bytes())
	if err != nil {
		t.Fatalf("get paymaster: %v", err)
	}
	if account.BalanceZNHB == nil || account.BalanceZNHB.Sign() != 0 {
		t.Fatalf("expected balance unchanged, got %v", account.BalanceZNHB)
	}
	dayKey := start.UTC().Format(nhbstate.PaymasterDayFormat)
	dayRecord, _, err := manager.PaymasterGetTopUpDay(paymasterStorageKey(paymasterAddr), dayKey)
	if err != nil {
		t.Fatalf("get top-up day: %v", err)
	}
	if dayRecord != nil {
		t.Fatalf("expected no day record, got %#v", dayRecord)
	}
	if evt := findEventByType(sp.Events(), events.TypePaymasterAutoTopUp); evt != nil {
		t.Fatalf("unexpected auto top-up event before apply: %#v", evt)
	}

	err = sp.ApplyTransaction(tx)
	if !errors.Is(err, core.ErrSponsorshipRejected) {
		t.Fatalf("expected sponsorship rejection, got %v", err)
	}

	account, err = sp.GetAccount(paymasterAddr.Bytes())
	if err != nil {
		t.Fatalf("get paymaster: %v", err)
	}
	if account.BalanceZNHB == nil || account.BalanceZNHB.Sign() != 0 {
		t.Fatalf("expected balance unchanged after apply, got %v", account.BalanceZNHB)
	}
	dayRecord, _, err = manager.PaymasterGetTopUpDay(paymasterStorageKey(paymasterAddr), dayKey)
	if err != nil {
		t.Fatalf("get top-up day: %v", err)
	}
	if dayRecord != nil {
		t.Fatalf("expected no day record after apply, got %#v", dayRecord)
	}
	if evt := findEventByType(sp.Events(), events.TypePaymasterAutoTopUp); evt != nil {
		t.Fatalf("unexpected auto top-up event after apply: %#v", evt)
	}
}

func TestPaymasterAutoTopUpNoMutationOnFailure(t *testing.T) {
	sp := newStateProcessor(t)
	manager := nhbstate.NewManager(sp.Trie)
	registerZNHB(t, manager)

	actors := newAutoTopUpActors(t)

	policy := core.PaymasterAutoTopUpPolicy{
		Enabled:        true,
		Token:          "ZNHB",
		MinBalanceWei:  big.NewInt(1_000),
		TopUpAmountWei: big.NewInt(2_500),
		DailyCapWei:    big.NewInt(10_000),
		Cooldown:       time.Hour,
		FundingAccount: actors.fundingBytes,
		Minter:         actors.minterBytes,
		Approver:       actors.approverBytes,
		ApproverRole:   "ROLE_PAYMASTER_AUTOFUND",
		MinterRole:     "MINTER_ZNHB",
	}
	sp.SetPaymasterAutoTopUpPolicy(policy)

	if err := manager.SetRole(policy.MinterRole, actors.minterAddr.Bytes()); err != nil {
		t.Fatalf("assign minter role: %v", err)
	}
	if err := manager.SetRole(policy.ApproverRole, actors.approverAddr.Bytes()); err != nil {
		t.Fatalf("assign approver role: %v", err)
	}

	putZNHBAccount(t, manager, actors.fundingAddr, big.NewInt(50_000))

	paymasterKey, err := crypto.GeneratePrivateKey()
	if err != nil {
		t.Fatalf("generate paymaster key: %v", err)
	}
	paymasterAddr := paymasterKey.PubKey().Address()

	sp.SetPaymasterEnabled(true)

	senderKey, err := crypto.GeneratePrivateKey()
	if err != nil {
		t.Fatalf("generate sender: %v", err)
	}
	senderAddr := senderKey.PubKey().Address()
	if err := manager.SetBalance(senderAddr.Bytes(), "ZNHB", big.NewInt(0)); err != nil {
		t.Fatalf("seed sender metadata: %v", err)
	}

	start := time.Unix(1_700_500_000, 0).UTC()
	sp.BeginBlock(1, start)
	defer sp.EndBlock()

	tx := &types.Transaction{
		ChainID:   types.NHBChainID(),
		Type:      types.TxTypeTransfer,
		Nonce:     0,
		To:        common.Address{0xEF}.Bytes(),
		Value:     big.NewInt(1),
		GasLimit:  21000,
		GasPrice:  big.NewInt(1),
		Paymaster: paymasterAddr.Bytes(),
	}
	if err := tx.Sign(senderKey.PrivateKey); err != nil {
		t.Fatalf("sign sender: %v", err)
	}
	signPaymaster(t, tx, paymasterKey)

	assessment, err := sp.EvaluateSponsorship(tx)
	if err != nil {
		t.Fatalf("evaluate sponsorship: %v", err)
	}
	if assessment.Status != core.SponsorshipStatusInsufficientBalance {
		t.Fatalf("expected insufficient balance status, got %s", assessment.Status)
	}

	account, err := sp.GetAccount(paymasterAddr.Bytes())
	if err != nil {
		t.Fatalf("get paymaster: %v", err)
	}
	if account.BalanceZNHB == nil || account.BalanceZNHB.Sign() != 0 {
		t.Fatalf("expected balance unchanged, got %v", account.BalanceZNHB)
	}
	dayKey := start.UTC().Format(nhbstate.PaymasterDayFormat)
	dayRecord, _, err := manager.PaymasterGetTopUpDay(paymasterStorageKey(paymasterAddr), dayKey)
	if err != nil {
		t.Fatalf("get top-up day: %v", err)
	}
	if dayRecord != nil {
		t.Fatalf("expected no day record, got %#v", dayRecord)
	}
	if evt := findEventByType(sp.Events(), events.TypePaymasterAutoTopUp); evt != nil {
		t.Fatalf("unexpected auto top-up event before apply: %#v", evt)
	}

	err = sp.ApplyTransaction(tx)
	if !errors.Is(err, core.ErrSponsorshipRejected) {
		t.Fatalf("expected sponsorship rejection, got %v", err)
	}

	account, err = sp.GetAccount(paymasterAddr.Bytes())
	if err != nil {
		t.Fatalf("get paymaster: %v", err)
	}
	if account.BalanceZNHB == nil || account.BalanceZNHB.Sign() != 0 {
		t.Fatalf("expected balance unchanged after apply, got %v", account.BalanceZNHB)
	}
	dayRecord, _, err = manager.PaymasterGetTopUpDay(paymasterStorageKey(paymasterAddr), dayKey)
	if err != nil {
		t.Fatalf("get top-up day: %v", err)
	}
	if dayRecord != nil {
		t.Fatalf("expected no day record after apply, got %#v", dayRecord)
	}
	if evt := findEventByType(sp.Events(), events.TypePaymasterAutoTopUp); evt != nil {
		t.Fatalf("unexpected auto top-up event after apply: %#v", evt)
	}
}<|MERGE_RESOLUTION|>--- conflicted
+++ resolved
@@ -197,14 +197,11 @@
 		t.Fatalf("assign approver role: %v", err)
 	}
 
-<<<<<<< HEAD
 	initialFunding := big.NewInt(25_000)
 	putZNHBAccount(t, manager, actors.fundingAddr, initialFunding)
-=======
 	if err := manager.SetBalance(actors.fundingAddr.Bytes(), "ZNHB", big.NewInt(10_000)); err != nil {
 		t.Fatalf("seed funding balance: %v", err)
 	}
->>>>>>> ee5495c3
 
 	paymasterKey, err := crypto.GeneratePrivateKey()
 	if err != nil {
@@ -306,10 +303,8 @@
 	if dayRecordAfter != nil && dayRecordAfter.MintedWei != nil {
 		mintedAfter = new(big.Int).Set(dayRecordAfter.MintedWei)
 	}
-<<<<<<< HEAD
 	if mintedAfter.Cmp(mintedBefore) != 0 {
 		t.Fatalf("expected minted totals unchanged (%v), got %v", mintedBefore, mintedAfter)
-=======
 	if dayRecord == nil || dayRecord.DebitedWei.Cmp(big.NewInt(2_500)) != 0 {
 		t.Fatalf("expected debited 2500, got %#v", dayRecord)
 	}
@@ -320,7 +315,6 @@
 	}
 	if fundingAccount.BalanceZNHB == nil || fundingAccount.BalanceZNHB.Cmp(big.NewInt(7_500)) != 0 {
 		t.Fatalf("expected funding balance 7500, got %v", fundingAccount.BalanceZNHB)
->>>>>>> ee5495c3
 	}
 
 	eventsList := sp.Events()
@@ -362,13 +356,10 @@
 		t.Fatalf("assign approver role: %v", err)
 	}
 
-<<<<<<< HEAD
 	putZNHBAccount(t, manager, actors.fundingAddr, big.NewInt(50_000))
-=======
 	if err := manager.SetBalance(actors.fundingAddr.Bytes(), "ZNHB", big.NewInt(10_000)); err != nil {
 		t.Fatalf("seed funding balance: %v", err)
 	}
->>>>>>> ee5495c3
 
 	paymasterKey, err := crypto.GeneratePrivateKey()
 	if err != nil {
@@ -536,32 +527,23 @@
 			}
 			sp.SetPaymasterAutoTopUpPolicy(policy)
 
-<<<<<<< HEAD
 			if tc.assignMinterRole && tc.withMinterIdentity {
-=======
 			if tc.assignMinter {
->>>>>>> ee5495c3
 				if err := manager.SetRole(policy.MinterRole, actors.minterAddr.Bytes()); err != nil {
 					t.Fatalf("assign minter role: %v", err)
 				}
 			}
-<<<<<<< HEAD
 			if tc.assignApproverRole && tc.withApproverIdentity {
-=======
 			if tc.assignApprover {
->>>>>>> ee5495c3
 				if err := manager.SetRole(policy.ApproverRole, actors.approverAddr.Bytes()); err != nil {
 					t.Fatalf("assign approver role: %v", err)
 				}
 			}
 
-<<<<<<< HEAD
 			putZNHBAccount(t, manager, actors.fundingAddr, big.NewInt(50_000))
-=======
 			if err := manager.SetBalance(actors.fundingAddr.Bytes(), "ZNHB", big.NewInt(10_000)); err != nil {
 				t.Fatalf("seed funding balance: %v", err)
 			}
->>>>>>> ee5495c3
 
 			paymasterKey, err := crypto.GeneratePrivateKey()
 			if err != nil {
@@ -689,13 +671,10 @@
 		t.Fatalf("assign approver role: %v", err)
 	}
 
-<<<<<<< HEAD
 	putZNHBAccount(t, manager, actors.fundingAddr, big.NewInt(50_000))
-=======
 	if err := manager.SetBalance(actors.fundingAddr.Bytes(), "ZNHB", big.NewInt(10_000)); err != nil {
 		t.Fatalf("seed funding balance: %v", err)
 	}
->>>>>>> ee5495c3
 
 	paymasterKey, err := crypto.GeneratePrivateKey()
 	if err != nil {
@@ -828,13 +807,10 @@
 		t.Fatalf("assign approver role: %v", err)
 	}
 
-<<<<<<< HEAD
 	putZNHBAccount(t, manager, actors.fundingAddr, big.NewInt(50_000))
-=======
 	if err := manager.SetBalance(actors.fundingAddr.Bytes(), "ZNHB", big.NewInt(10_000)); err != nil {
 		t.Fatalf("seed funding balance: %v", err)
 	}
->>>>>>> ee5495c3
 
 	paymasterKey, err := crypto.GeneratePrivateKey()
 	if err != nil {
